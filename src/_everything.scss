--- conflicted
+++ resolved
@@ -1224,16 +1224,7 @@
 	bottom: 4px;
 	font-weight: inherit
 }
-<<<<<<< HEAD
 // Specific things to override
-.md [href$="#"],
-.md [href^="#!"],
-.md [href^="#res:"],
-.md [href^="#/"],
-.md [href^="#?"],
-.md [href="#s"],
-.md [href*="#wiki_"] {
-=======
 .md [href="#"], // Empty link
 .md [href^="#!"], // Toolbox links
 .md [href^="#res:"], // RES links
@@ -1242,7 +1233,6 @@
 .md [href^="#?"], // ?
 .md [href="#s"], // Old spoiler style
 .md [href*="#wiki_"] { // Wiki TOC
->>>>>>> 763c18ab
 	display: inline !important;
 	color: #557eb8 !important;
 	text-shadow: none !important;
