// Subscriber and current user flavor texts

<<<<<<< HEAD
// Hide the normal text so we can show our own
.titlebox .word {
	@extend %display-none;
}

// Subscriber count text
//.titlebox .number::before {content: ""}
.titlebox .number::after {content: " cheering at the Hakone Ekiden"}

// Online users text
//.titlebox .users-online span.number::before {content: ""}
.titlebox .users-online span.number::after {content: " love running"}
=======
//.titlebox .number:before {content: ""}
.titlebox .number:after {content: " Andes Chucky fans"}
//.titlebox .users-online span.number:before {content: ""}
.titlebox .users-online span.number:after {content: " Musashino animators at work"}
>>>>>>> 3f94decc
<|MERGE_RESOLUTION|>--- conflicted
+++ resolved
@@ -1,6 +1,5 @@
 // Subscriber and current user flavor texts
 
-<<<<<<< HEAD
 // Hide the normal text so we can show our own
 .titlebox .word {
 	@extend %display-none;
@@ -8,14 +7,8 @@
 
 // Subscriber count text
 //.titlebox .number::before {content: ""}
-.titlebox .number::after {content: " cheering at the Hakone Ekiden"}
+.titlebox .number::after {content: " Andes Chucky fans"}
 
 // Online users text
 //.titlebox .users-online span.number::before {content: ""}
-.titlebox .users-online span.number::after {content: " love running"}
-=======
-//.titlebox .number:before {content: ""}
-.titlebox .number:after {content: " Andes Chucky fans"}
-//.titlebox .users-online span.number:before {content: ""}
-.titlebox .users-online span.number:after {content: " Musashino animators at work"}
->>>>>>> 3f94decc
+.titlebox .users-online span.number::after {content: " Musashino animators at work"}