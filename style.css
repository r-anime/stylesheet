<<<<<<< HEAD
/* just want to push this branch to staging for a quick sec */
=======
/*!
 * /r/anime stylesheet
 * maintained by /u/geo1088
 * https://github.com/r-anime/stylesheet
 * public domain
 */

>>>>>>> ebd8f937
.author[href$="/-momoyome-"]:after{color:#f00000;content:" fujoshi~"}
.author[href$="/-Niernen"]:after,
.author[href$="/-Niernen"]:before{content:"-"}
.author[href$="/3932695"]:after{content:"2"}
.author[href$="/77remix"]:after{color:#000000;content:":Smells"}
.author[href$="/77remix"]:before{color:#9172ec;content:"Re(m)"}
.author[href$="/77remix"]{font-size:0}
.author[href$="/ABoredCompSciStudent"]:not(.moderator):after{color:#00bfff;content:" searching for A Distant Blue"}
.author[href$="/ABoredCompSciStudent"].moderator:after{font-weight:bold;content:"AVeryBoredPrimaUndine"}
.author[href$="/ABoredCompSciStudent"].moderator{font-size:0}
.author[href$="/airencracken"]:after{color:#f00000!important;content:" Who the hell do you think I am?!"}
.author[href$="/airencracken"]:before{content:"( ͡° ͜ʖ ͡°)"}
.author[href$="/airencracken"]{font-size:0}
.author[href$="/akanyan"]:before{color:#0070ba;content:"background-image: "}
.author[href$="/akiyamatakuro"]:after{content:" Good Smile Company"}
.author[href$="/AmethystItalian"]:after{color:#9494ff;content:" SS+"}
.author[href$="/AmethystItalian"]:before{color:#9494ff;content:"Amagami "}
.author[href$="/AmethystItalian"]{color:#551a8b}
.author[href$="/AnimeMod"] {font-size: 0}
.author[href$="/AnimeMod"]::after {content: "Evil Bot-chan"}
.author[href$="/Aruseus493"]:after{content:" dreams of harems"}
.author[href$="/ATonOfBacon"]:after{color:#900;content:" Bacon"}
.author[href$="/ATonOfBacon"]:before{content:"A Ton of Nice Crispy"}
.author[href$="/ATonOfBacon"]{font-size:0}
.author[href$="/Atronox"]:after{color:#ba55d3;content:" vice-admiral of moé"}
.author[href$="/AutoLovepon"]{color:#ab3020}
.author[href$="/AutoModerator"]:after{font-weight:bold; color: #8000FF; content: " Best Mod 2017 "}
.author[href$="/AutoModerator"]:before{content:"Bot-chan"}
.author[href$="/AutoModerator"]{font-size:0}
.author[href$="/babydave371"]:before{color:#E74C3C;content:"Royal Space Force Officer "}
.author[href$="/babydave371"]:after{color:#F4D03F;content:"babydave371"}
.author[href$="/babydave371"]{font-size:0}
.author[href$="/BanjoTheBear"]:after{color:#7c759e;content:" Chuunibyou, gao gao~"}
.author[href$="/basedbecker"]:after{content:"xXxfunk_m4st3r_<33xXx"}
.author[href$="/basedbecker"]{font-size:0}
.author[href$="/BBallHunter"]:after{content:"BBallHunter"}
.author[href$="/BBallHunter"]:hover:before {color:#F05333;font-weight: bold;content:"Hiatus x";}
.author[href$="/BBallHunter"]:hover:after {color:#f0000;font-weight: bold;content:" Hunter";}
.author[href$="/BBallHunter"]{font-size:0}
.author[href$="/Berzerker7"]:after{content:" has the best taste"}
.author[href$="/biggyh"]:after{color:#f59719;content:" Viewster Brand + Social Manager"}
.author[href$="/Bobduh"]:after{content:" (Essay) Builder"}
.author[href$="/Buttered_Toast_1"]:after{color:#b20047;content:" l'artiste"}
.author[href$="/cdsboy"]:after{color:#f00000!important;content:" doesn't read the subreddit"}
.author[href$="/Chariotwheel"]:before{color:#ff8894;content:"Shiny "}
.author[href$="/cheesewoo"]:after{content:' Fanart Contest Winner!';color:#ffb973;background:url(%%ui-elements%%) 0 -115px/128px no-repeat;display:inline-block;height:13px;min-width:13px;margin-left:.3em;margin-Bottom:.2em;text-indent:-9999em;vertical-align:middle;white-space:nowrap}
.author[href$="/cheesewoo"]:hover:after{text-indent:17px}
.author[href$="/chickenwinger"]:after{content:" treads lightly"}
.author[href$="/Classyfish"]:after{content:" Steals Art to Karmawhore"}
.author[href$="/Cottonteeth"]:after{content:" ;_;"}
.author[href$="/cptn_garlock"]:after{color:#45539e;content:" went down with his ship"}
.author[href$="/Croutons5"]{font-size:0}
.author[href$="/Croutons5"]:before{font-size: 10.5px!important;color: #d11141;font-weight: bold;content:"Jimmy Crouton: "}
.author[href$="/Croutons5"]:after{font-size: 10.5px!important;color:#00aedb;font-weight: bold;content:"Boy Genius"}
.author[href$="/Daniel_Is_I"]:before{content:"Daniel"}
.author[href$="/Daniel_Is_I"]:after{font-weight: bold; color:#167a16; content: " Chart-sama "}
.author[href$="/Daniel_Is_I"]{font-size:0}
.author[href$="/d0nkeh"]:after{content:"-sama"}
.author[href$="/d0nkeh"]{color:brown;font-weight:bold;animation:spin 5s}
.author[href$="/DancingQueen5961"]:after{content:" Good Smile Company"}
.author[href$="/DragonsOnOurMountain"]:after{color:#E74C3C;content:" who has a few questions"}
.author[href$="/DrJamesFox"]:after{color:#1e2237;content:" Ask me about K-on!"}
.author[href$="/DrJWilson"]:after{color:#228B22;content:", PhD (Comfy Studies)"}
.author[href$="/DrNyanpasu"]:after{color:#ff96ca;content:" loli-NEET"}@keyframes spin{0%{transform:rotate(0deg)}50%{transform:rotate(180deg)}}
.author[href$="/Earth2Mars"]:after{color:#ff923f;content:" WAKE ME UP waaake me up insiiide"}
.author[href$="/Earth2Mars"]:before{content:"Fanart Contest Winner! ";color:#00e6b8;background:url(%%ui-elements%%) 0 -115px/128px no-repeat; display:inline-block;height:13px;min-width:13px;margin-right:.3em;margin-Bottom:.2em;text-indent:-9999em;vertical-align:middle;white-space:nowrap}
.author[href$="/Earth2Mars"]:hover:before{text-indent:17px}
.author[href$="/FAN_ROTOM_IS_SCARY"]:not(.moderator):after{content:"Rotom";color:#149cd8}
.author[href$="/FAN_ROTOM_IS_SCARY"]:not(.moderator):before{content:"Non Non Biyo";color:#e15499}
.author[href$="/FAN_ROTOM_IS_SCARY"].moderator:after{content:": 『ZA PORISU』";color:#e393be}
.author[href$="/FAN_ROTOM_IS_SCARY"].moderator:before{content:"JoJotom's Stand";color:#8e0b0b}
.author[href$="/FAN_ROTOM_IS_SCARY"]{font-size:0}
.author[href$="/FetchFrosh"]:after{color:#899b06;content:"FetchFrosh★Magica"}
.author[href$="/FetchFrosh"]{font-size:0}
.author[href$="/foamyfrog"]:after{content:" is new to the internet"}
.author[href$="/FreeRobotFrost"]:after{color:#f00000;content:" ~survivor of yaoi~"}
.author[href$="/g_suzuki"]:after{content:" Good Smile Company"}
.author[href$="/games0124"]:after{content:" likes boko no pico"}
.author[href$="/GenesisEra"]:after{content:"rarararara"}
.author[href$="/geo1088"]:not(.moderator){color: #c0c030}
.author[href$="/geo1088"]:not(.moderator):after{content:" the Canary"}
.author[href$="/geo1088"].moderator:after{content:"880Ɩoǝƃ ︵╰(=.=╰) "}
.author[href$="/geo1088"].moderator{font-size:0}
.author[href$="/greyflcn"]:before{content:"The amazing "}
.author[href$="/grozzle"]:after{content:" grozzes"}
.author[href$="/HaydenTheFox"]:after{content:" is foxy"}
.author[href$="/Helghast-Killzone"]:after{color:#800000;content:" fought hard for this flair!"}
.author[href$="/heyheywoahohoh"]:after{content:"lol"}
.author[href$="/higi1024"]:after{color:#cd8c95;content:"❀ higi1024 ❀"}
.author[href$="/higi1024"]{font-size:0}
.author[href$="/Holo_of_Yoitsu"]{color:#ab3020}
.author[href$="/Hyoizaburo"]:after {font-weight: bold; color: #1660A5; content: " x Umi "}
.author[href$="/ImVoi"]:after{content:"  ~ヴォイ";color:#f333ff}
.author[href$="/ImVoi"]:before{content:"Voi";color:#c00}
.author[href$="/ImVoi"].moderator:after{content:"~";color:#000}
.author[href$="/ImVoi"].moderator:before{content:"Voi";color:#000}
.author[href$="/ImVoi"]{font-size:0;font-weight:Bold}
.author[href$="/jake_j_jung"]:after{color:#8A2BE2;content:" Translator (Verified)"}
.author[href$="/JTricks"]:before{content:"JToronto"}
.author[href$="/JTricks"]:after{font-weight: bold; color: #ff2e2e; content: " is Best Girl of Canada "}
.author[href$="/JTricks"]{font-size:0}
.author[href$="/Kagumi"]:not(.moderator):after{content:"Kagumi.moe♪"}
.author[href$="/Kagumi"]:not(.moderator){font-size:0;color:#4c8ef7}
.author[href$="/Kagumi"].moderator:after{color:#ffab70;content:" in the Franxx"}
.author[href$="/kaverik"]:after{content:"КOMЯДDE ☭ КДVEЯIК"}
.author[href$="/kaverik"]{font-size:0;color:#F00}
.author[href$="/kpenk"]:after{color:#fff399;content:" Kevin Penkin Official"}
.author[href$="/Kinos"]:after{color:#3fc;content:" minty man cream"}
.author[href$="/Kojie2u"]:before{color:#404040;content:"♫Songmaster♫ "}
.author[href$="/kyonkun"]:after{content:" denwa"}
.author[href$="/Lanth"]:after{content:" likes shounen-ai"}
.author[href$="/LordTakuro"]:after{color:#ff7feb;content:" is a Hero"}@keyframes color-change{0%{color:#ff69b4}50%{color:white}100%{color:#ff69b4}}
.author[href$="/lukeatlook"]:after{color:#00e500;content:"atthisflowchart"}
.author[href$="/Mage_of_Shadows"]:after{color:#e8a394;content:" gets the reference"}
.author[href$="/MissyPie"]:after{color:#ffb6c1;content:" *:・ﾟ✧*:・ﾟ✧"}
.author[href$="/MissyPie"]:before{color:#ffb6c1;content:"(ﾉ·ヮ·)ﾉ*:・ﾟ✧ "}
.author[href$="/MissyPie"]{color:#ff69b4;font-weight:bold;animation:color-change 9s}
.author[href$="/myanimelistllc"]:after{color:#009;content:" Staff of MAL"}
.author[href$="/N1njawaffle"]:after{color:#daa520;content:" official yandere... something"}
.author[href$="/Namrhof"]:after{color:#f0f;content:" please respond."}
.author[href$="/Nankaina"]:after{color:#f00000;content:" ~crazy scotsman"}
.author[href$="/neito"]:after{color:#f3c!important;content:" You Are Responsible for What You Have Tamed"}
.author[href$="/NotTheRealMorty"]:not(.moderator){font-size: 0}
.author[href$="/NotTheRealMorty"]:not(.moderator):before{content: "NTRMorty"}
.author[href$="/NotTheRealMorty"]:not(.moderator):after{color:#ff8000;font-weight: bold; content:" Shinobu Best Character 2017 "}
.author[href$="/NotTheRealMorty"].moderator:after{Content:"NTRMorty";font-weight:bold}
.author[href$="/NotTheRealMorty"].moderator{font-size:0}
.author[href$="/Obviouslynotafaggot"]:after{content:" ヽ( ﾟヮﾟ)ﾉ"}
.author[href$="/peaceshot"]:after{content:" - 01 OVA"}
.author[href$="/peaceshot"]:before{content:"[Mori] "}
.author[href$="/peaceshot"]{color:#a300df}
.author[href$="/pitman"]:after{color:#d57273;font-weight:Bold;content:url(%%pitman%%) " space intentionally left blank"}
.author[href$="/pittman66"]:after{color:#3374FF;content:" Hazukashii serifu kinshi!"}
.author[href$="/porpoiseoflife"]:after{color:#FFC90E;content:" has tried it at home."}
.author[href$="/Pyrao"]:after{content:"Punchaer"}
.author[href$="/QFlux"]:after{content:", nobody's yandere boyfriend"}
.author[href$="/QFlux"]:before{content:"Forever alone "}
.author[href$="/Quarkboy"]:after{content:" Anime Sols"}
.author[href$="/Quartapple"]:after{color:#de93aa;content:" PM me lewd loli dragons"}
.author[href$="/randomdudeman12"]:after{color:#9bc2cf;content:" *holds up spork*"}
.author[href$="/RandomRedditorWithNo"]:after{color:#ff0000;content:"Flair"}
.author[href$="/RandomRedditorWithNo"].moderator:after{content:"Chill"}
.author[href$="/I_FAP_TO_LOL_HENTAI"]{font-size: 0}
.author[href$="/I_FAP_TO_LOL_HENTAI"]:after{content:"I_FAP_TO_LOL(i)_HENTAI"}
.author[href$="/RayLeeMental"]:after{content:" no Pico"}
.author[href$="/readitmeow"]:after{content:" (^・・^)ﾉ"}
.author[href$="/rpereyda"]:after{color:#f59719;content:" VP, VIZ | Sr. Advisor, Kitsu | Founder, Henshin"}
.author[href$="/ruiwui"]:after{content:" is not important"}
.author[href$="/Sandvikovich"]:after{color:#e5c100;content:"$ Sandvikovich $ "}
.author[href$="/Sandvikovich"]{font-size:0}
.author[href$="/scriptea"]:after{color:#ff69b4;content:" dfc-defender"}
.author[href$="/serialsaboteur"]:after{color:#8f6268;content:" /r/anime's Lorelei"}
.author[href$="/ShaKing807"]:not(.moderator){font-size:0}
.author[href$="/ShaKing807"]:not(.moderator):before {font-size: 10.5px!important;color:#ffc100;font-weight: bold;content:"Sha"}
.author[href$="/ShaKing807"]:not(.moderator):after {font-size: 10.5px!important;color:#000000;font-weight: bold;content:"sengumi"}
.author[href$="/ShaKing807"]:not(.moderator):hover:before {color:#ffc100;font-weight: bold;content:"Shasengumi";}
.author[href$="/ShaKing807"]:not(.moderator):hover:after {color:#000000;font-weight: bold;content:" Reformed";}
.author[href$="/ShaKing807"].moderator{font-size:0}
.author[href$="/ShaKing807"].moderator:after{font-size: 10.5px!important;color:#ffffff;content:"Shagun Kayo";background-color: #228822;border-radius: 3px;}
.author[href$="/sheroze"]:after{color:#ffc0cb;content:" EEEHHH?"}
.author[href$="/Sinrus"]:after {font-weight: bold; color: #894580; content: " only knows what he knows "}
.author[href$="/SlotCarSteve"]:after{content:" ~pious acolyte~"}
.author[href$="/SmurfRockRune"]:after{color:#663096;content:" ゴゴゴ"}
.author[href$="/SmurfRockRune"]:before{color:#663096;content:"ゴゴゴ "}
.author[href$="/SmurfRockRune"]{color:#663096}
.author[href$="/SmurfRockRune"]{color:#663096}
.author[href$="/Spiranix"]:not(.moderator):before{color:#BD4A83;content:"Princess Spira ♕"}
.author[href$="/Spiranix"]:not(.moderator){font-size: 0}
.author[href$="/Spiranix"].moderator{font-size:0;color:#000000}
.author[href$="/Spiranix"].moderator:before{content:"Spira the Duck"}
.author[href$="/Spiranix"].moderator:after{color:#f7c800;content:"- Quack!!";font-weight:bold}
.author[href$="/SteamyTomato"]:after{content:" Fanart Contest Winner!";color:#37ada3;background:url(%%ui-elements%%) 0 -115px/128px no-repeat; display:inline-block;height:13px;min-width:13px;margin-left:.3em;margin-Bottom:.2em;text-indent:-9999em;vertical-align:middle;white-space:nowrap}
.author[href$="/SteamyTomato"]:hover:after{text-indent:17px}
.author[href$="/swisskid"]:after{content:" has an NTR fetish"}
.author[href$="/Taiboss"]:after{color:#d21f57;content:" Tai x Aru 4 lyfe"}
.author[href$="/tensorpudding"]:after{content:" sniffs your pantsu"}
.author[href$="/tensorpudding"]:before{content:"[News] "}
.author[href$="/TheEdes"]:after{content:" el capitan de yaoi"}
.author[href$="/TheEnigmaBlade"]:after{color:#ab3020;content:" the Wise Wolf"}
.author[href$="/ThirteenthDoctor"]:before{color:#00a090;font-weight:400;content:" ／人◕ ‿‿ ◕人＼ "}
.author[href$="/Thrasher439"]:after{color:#118570;content:" the Third!"}
.author[href$="/Thrasher439"]:before{color:#000000;content:"Thrasher"}
.author[href$="/Thrasher439"]{font-size:0}
.author[href$="/tl-notes"]:after{content:": keikaku means plan)"}
.author[href$="/tl-notes"]:before{content:"("}
.author[href$="/tl-notes"]{text-shadow:-1px -1px #000,0 -1px #000,1px -1px #000,0 1px #000,1px 0 #000,-1px 0 #000,-1px 1px #000,1px 1px #000;color:#e6cfa3!important}
.author[href$="/Tora_the_Tiger"]:before,
.author[href$="/tundranocaps"]:after{color:#f3c;content:" watches you everywhere"}
.author[href$="/Twilight_Scko"]:after{color:#f3c;content:" watcher of chinese cartoons"}
.author[href$="/twoduy"]:after{color:#ff69b4;content:" Professor in Moeology"}
.author[href$="/urban287"]:not(.moderator):after{color:#be2a41;content:" <Praise Shirayuki>";font-style:normal}
.author[href$="/urban287"]:not(.moderator){color:#ba55d3;font-size:inherit}
.author[href$="/urban287"].moderator:after{content:"Uncle Urbs"}
.author[href$="/urban287"].moderator{font-size:0}
.author[href$="/VincentBlack96"]{font-size:0}
.author[href$="/VincentBlack96"]:before{color: #3698e1; content: "Vincent"}
.author[href$="/VincentBlack96"]:after{color: #000; content: "Black96"}
.author[href$="/violaxcore"]:after{color:#f00000;content:" futsuu~"}
.author[href$="/willsolvit"]:after{content:"willsolveit"}
.author[href$="/willsolvit"]{font-size:0}
.author[href$="/WingsOfLight"]:after{content:"Wings of Light is 3x faster"}
.author[href$="/WingsOfLight"]{font-size:0;color:#F00}
.author[href$="/Xinil"]:after{color:#009;content:" Founder of MAL"}
.author[href$="/xKaillus"]:before,
.author[href$="/xRichard"]:before{content:"se"}
.author[href$="/Your_World_on_Fire"]:after{content:" （ ´_ゝ`）"}
.author[href$="/zhongzhen93"]:after{color:#b20047;content:" SOS Brigade Director"}
.author[href$="/zzeroparticle"]:after{content:" ♪♪"}
.author[href$="/zzeroparticle"]:before{content:"♪♪ "}

/** customization stuff **/
.titlebox .number:before {content: ""}
.titlebox .number:after {content: " inside the walls"}
.titlebox .users-online span.number:before {content: " "}
.titlebox .users-online span.number:after {content: " fighting the enemies of humanity"}
.subscribers {display: block;}

/**** STOP EDITING HERE ****/

/* general TODO: merge single-statement rules like display:none and margin:0 */

/** Base styles **/
html {font-size: 62.5%}
body>.content {
	margin: 0;
	padding: 55px 0 10px;
}
body>.content,
.side .titlebox form.toggle,
.side .leavemoderator,
.sidebox,
.sidebox .spacer,
.icon-menu a,
#sr-header-area * {background-color: transparent!important}
#search input[type="submit"] {margin-left: -25px}
.infobar,.rounded {border-radius: 5px}
.infobar {margin-right: 321px}
.reddit-infobar {
	margin: 0 331px 10px 10px;
	border-radius: 5px
}
.infobar.welcome, .infobar.listingsignupbar {
	margin: 0;
	border-radius: 0;
	border-left: 0;
	border-right: 0;
}
.infobar.listingsignupbar { margin: -2px 0 !important }
.listingsignupbar__container { padding: 28px 18px }
/** Base nightmode text coloring **/
/*.res-nightmode :not(time):not(select):not(option),*/
.res-nightmode .pagename a {color: #FFF}
.res-nightmode body,
.res-nightmode body>.content {background: #2f2f2f!important}

/** User title maintenance **/
.author {
	display: inline-block;
	margin-right: 0
}
.author+* {margin-left: .5em}
.author::before,
.author::after {font-size: small}
.tagline .author::before,
.tagline .author::after,
.bottom .author::before,
.bottom .author::after,
.parent .author::before,
.parent .author::after {font-size: x-small}
.author.moderator:before,
.author.moderator:after,
.author.submitter:before,
.author.submitter:after {color: inherit}

/** Page header **/
#header {
	height: 115px;
	background-color: #6a9de6;
	background-repeat: repeat-x;
	background-size: auto 115px;
	border-bottom: 0;
	box-shadow: 0 1px 2px rgba(0,0,0,0.2)
}
#sr-header-area {
	background: rgba(0, 0, 0, 0.2);
	border-bottom: 0;
	color: #FFF;
/* 	text-transform: none; */
/* 	font-size: 12px; */
/* 	line-height: 18px */
}
.dropdown.srdrop .selected {
	color: #FFF;
	background-image: none;
/*	padding-right: 0; */
/*	margin: 0 */
}
.dropdown.srdrop .selected::after {
/* 	content: " | "; */
	white-space: pre;
	padding: 0 .7ex;
	color: #FFF
}
#sr-header-area .separator,
.sr-bar a {
	color: #FFF !important;
}
#sr-header-area *,
#sr-more-link,
.res #RESShortcutsEditContainer,
.res #RESShortcutsSort,
.res #RESShortcutsRight,
.res #RESShortcutsLeft,
.res #RESShortcutsAdd,
.res #RESShortcutsTrash {
	color: #FFF;
}
#sr-header-area .drop-choices {
	border: 0;
	background: #557EB8 !important;
}
html #sr-header-area a.RESShortcutsCurrentSub {
	color: inherit!important;
	text-decoration: underline
}
#header-bottom-left {
	position: absolute;
	top: 0;
	bottom: 0;
	left: 0;
	right: 0;
	z-index: -1;
	box-shadow: inset 0 -35px rgba(0, 0, 0, 0.2);
}
#header-img-a {
	position: absolute;
	bottom: 0;
	left: 0;
	padding: 0 2px
}
#header-img,
#header-img-a:after {
	position: relative;
	margin: 0;
	display: block;
	z-index: 99;
	width: 74px;
	height: 90px;
}
.pagename {
	position: absolute;
	bottom: 37px;
	left: 88px;
	display: block;
	color: #FFF;
	font-weight: 400;
	text-transform: capitalize;
	font-variant: normal;
	font-size: 34px;
	font: normal 34px "Helvetica","Arial",sans-serif;
}
.pagename a {color: inherit}
#header .tabmenu {
	height: 35px;
	position: absolute;
	bottom: 0;
	padding-left: 75px;
}
#header .tabmenu li {
	display: inline-block;
	margin: 0
}
#header .tabmenu a {
	display: inline-block;
	padding: 0 10px;
	background: transparent;
	border: 0;
	color: #FFF;
	font-size: 14px;
	line-height: 35px;
	font-weight: 400;
	height: 35px;
	position: relative
}
#header .tabmenu a:hover {background: rgba(0,0,0,.1)}
#header .tabmenu .selected a::after {
	content: "";
	position: absolute;
	bottom: -6px;
	left: 50%;
	transform: translateX(-50%) rotate(45deg);
	width: 12px;
	height: 12px;
	background: #FFF;
	box-shadow: inset 2px 2px 2px -1px rgba(0,0,0,0.2),1px 1px 1px #FFF
}
#header-bottom-right {
	bottom: 35px;
	right: 0;
	padding: 5px 10px;
	background-color: transparent!important;
	border-top-left-radius: 0;
	border-bottom-left-radius: 5px
}
#header-bottom-right span,
#header-bottom-right a {color: #FFF}
.side {
	margin: 0;
	padding: 10px;
	width: 300px;
	background: url(%%side-bg%%) top/4px #f7f7f7;
	border: 1px solid #cfcfcf;
	border-top: 0;
	border-right: 0;
	border-bottom-left-radius: 5px;
}
.side>.spacer {margin: 0}
.side>.spacer+.spacer {margin-top: 10px}
.titlebox,.linkinfo {
	background: #FFF;
	padding: 11px;
	border: 0;
	border-radius: 5px;
	box-shadow: inset 0 0 0 1px #cfcfcf;
	overflow: hidden
}
.side .redditname {
	margin: -11px -11px 10px;
	padding: 0 8px;
	background: #6a9de6;
	height: 35px;
	font-weight: normal;
	font-size: 18px;
    line-height: 35px;
	text-transform: capitalize;
	color: #FFF;
	overflow: hidden;
	font-weight: 700
}
.side .redditname a {color: inherit}
.side .subscribe-button {
	position: relative;
	width: 200px;
	text-align: right;
	display: block;
	margin-top: -37.5px;
	left: 81px;
	margin-bottom: 20px
}
.side .subscribe-button .option {
	width: 100%;
	height: 100%;
	border: 0;
	background: #557eb8;
	padding: 3px 5px
}
.side .titlebox .res-fancy-toggle-button {
	border: 0;
	background: #557eb8;
	color: #FFF;
	padding: 3px 5px;
	line-height: 1
}
.res-sr-style-toggle {
	float: left;
	width: 100%;
	padding-top: 0!important
}
span.multi-count {margin: 0!important}
.users-online {
	display: inline;
	margin-bottom: 10px
}
.titlebox .word {display: none}
.titlebox .bottom {
	border-color: #cfcfcf;
	margin: 10px 0 -10px;
	padding: 5px 0;
	font-size: 0
}
.res-nightmode .titlebox .bottom {border-color: #000}
.titlebox .bottom .author::after {font-size: 0}
.titlebox .bottom .flair {display: none}
.titlebox .bottom .age {
	font-size: x-small;
	float: none;
	display: block;
	text-align: center
}
.sidecontentbox .title {
	background: #6a9de6;
	margin-bottom: 0;
	border-radius: 5px;
	padding: 0 0 0 10px;
	position: relative;
	line-height: 35px
}
.sidecontentbox .title h1 {
	color: #FFF;
	text-transform: lowercase;
	font-size: 1.3rem
}
.sidecontentbox .content {
	background: #FFF;
	border: 1px solid #cfcfcf;
	border-top: 0;
	box-shadow: 0 -5px #6a9de6;
	border-bottom-left-radius: 5px;
	border-bottom-right-radius: 5px;
	padding: 10px
}
.sidebox.create {display: none}

/* Common small buttons and stuff */
/* TODO: Also integrate subscribe button */
.side .md h1,
.sidecontentbox .title {
	padding: 0 0 0 8px !important;
	line-height: 35px;
}
.sidecontentbox a.helplink,
.side .md h1 a,
.sidecontentbox .title .collapse-button {
	display: inline;
	color: #FFF;
	background: #557eb8;
	font-family: "Verdana",sans-serif;
	font-size: 10px;
	font-weight: bold;
	line-height: 13px;
	padding: 3px 5px;
	border: 0;
	border-radius: 3px;
	margin: 8px 8px 8px 0;
	float: right;
	width: auto;
	height: auto;
   	position: relative;
	z-index: 1;
}


#search input[type="text"] {
	height: 35px;
	background: #FFF;
	color: #000;
	border: 1px solid #cfcfcf;
	border-radius: 5px;
	box-shadow: none !important; /* mobile safari override, smh */
	padding: 0 40px 0 10px;
	line-height: 30px;
	width: 300px;
}
.res-nightmode #search input[type="text"] {
	background: #2f2f2f!important;
	border-color: #0f0f0f
}
#search input[type="text"]:focus {
	border-color: #6a9de6;
	outline: 0;
	box-shadow: 0 0 3px #6a9de6;
	z-index: 2;
}
#searchexpando {
	margin-top: 10px;
	padding: 10px;
	position: absolute;
	z-index: 1;
	width: 280px;
	border-radius: 5px
}
#searchexpando>p {margin: 0}
.morelink {
	border: 0;
	background-image: none!important;
	background-color: transparent!important;
	font-size: 16px;
	font-weight: 400;
	letter-spacing: 0;
	height: auto;
	position: relative;
	top: 0;
	transition: top 200ms
}
.morelink .nub {display: none}
.morelink a {
	color: #FFF;
	display: block;
	padding: 0 34px 0 10px;
	width: auto;
	height: 35px;
	line-height: 35px;
	background: #6a9de6;
	border-radius: 5px;
	transition: background-color 200ms,box-shadow 200ms;
	box-shadow: 0 0 rgba(0,0,0,.1)
}
.morelink a::after {
	content: "";
	display: block;
	position: absolute;
	width: 35px;
	height: 35px;
	top: 0;
	right: 0;
	background: url(%%ui-elements%%) -58px -93px/128px no-repeat,#557eb8;
	border-top-right-radius: 5px;
	border-bottom-right-radius: 5px
}
.submit-text .morelink a::after {background-position: -93px -58px}
.morelink:hover {top: -2px}
.morelink:hover:active {top: 1px}
.morelink:hover a {
	background: #557eb8;
	box-shadow: 0 5px 10px rgba(0,0,0,0.2)
}
.ad300x250,.sponsor-300-250 {border-radius: 5px}
.side::after {
	content: "(✿◠‿◠) ~<3";
	display: block;
	margin: 10px 0 0;
	text-align: center;
	color: gray
}
.infobar.newsletterbar {
	margin: 0 10px 10px;
	width: calc(100% - 341px);
	border-radius: 5px
}
.login-form-side {
	border-color: #cfcfcf;
	background: #FFF;
	border-radius: 5px
}
.listing-page .menuarea {
	border-top: 1px solid #efefef;
	margin: 0 0 -1px;
	padding: 10px;
	background: #f7f7f7;
	border-bottom: 1px solid #efefef
}
.thing .arrow {background: url(%%ui-elements%%) 0 0/128px!important}
.thing .arrow.up {background-position: -98px 0!important}
.thing .arrow.down {background-position: -98px -14px!important}
.thing .arrow.upmod {background-position: -113px 0!important}
.thing .arrow.downmod {background-position: -113px -14px!important}
.link.RES-keyNav-activeThing {background: #f0f3fc}
/* we can get rid of this next one right TODO */
.link {
	margin: 0;
    border-top: 1px solid #efefef;
	border-bottom: 1px solid #efefef;
	padding: 5px
}
.link ~ .link:not(.last-clicked) {border-top: 0}
.link.last-clicked {
	border-left: 0;
	border-right: 0;
}
.link ~ .link.last-clicked {margin-top: -1px}
/*.link .midcol,.midcol-spacer {width: 45px}*/
.link .thumbnail {
	margin: 0 10px 0 0;
	min-width: 70px
}
.link .entry {
	margin: 0;
	padding: 0
}
.link .expando {
    margin-right: 10px;
}
.link a.title {color: #333}
.link a.title:hover {color: #567}
.link .title:visited,.link.visited a.title {color: #888}
.link .title:visited:hover,.link.visited a.title:hover {color: #a0a8af}
.link .usertext-body .md {
	background: #f7f7f7;
	border-color: #cfcfcf
}
/* pinned links - v.redd.it */
.pinnable-content.pinned {
	background: #FFF !important;
	border-bottom: 1px solid #CFCFCF;
}.pinned .thing { border: 0 }
.pinned .thumbnail { margin: 0 }

.organic-listing {
	margin: 0;
	border-right: 0;
	border-left: 0;
	border-color: #cfcfcf
}
.organic-listing .help {margin: 5px}
body>.content .spacer {margin: 0}
.organic-listing .link.promotedlink {padding: 5px 10px 5px 15px}
.organic-listing .sponsored-tagline {margin: 5px 0}
.promotedlink .thumbnail {border-radius: 5px}
.comment .midcol {
	margin: 0;
	padding: 0;
	box-sizing: content-box
}
.comment .entry {
	margin: 0 0 10px;
	padding: 0 10px
}
.comment .entry .tagline {display: block}
.comment .entry .md {
	margin: 0;
	padding: 5px 0
}
.commentarea {padding: 0 5px}
.commentarea > .sitetable { padding: 0 5px }
.comment {
    position: relative;
    margin: 0;
    padding-left: 25px;
    overflow: hidden;
}
/* Collapse buttons going down the sides */
.comment .expand {
    position: absolute;
    top: 0px;
    bottom: 0;
    left: 0;
    width: 15px;
    font-size: 0;
}
.comment .expand:before {
    content: "";
    position: absolute;
    top: 17px;
    bottom: 10px;
    left: 7px;
    border-left: 1px dotted #B7B7B7;
}
.comment .expand::after {
    content: "[–]";
    font-size: 10px;
    position: absolute;
    width: 19px;
    height: 15px;
    top: 0;
    left: -2px;
    text-align: center;
    line-height: 15px;
    color: #B7B7B7;
}
.comment .expand:hover:before {
    border-left: 1px solid #6A9DE6;
}
.comment .expand:hover:after {
    color: #6A9DE6;
}
.comment.collapsed .expand:after { content: "[+]" }
.comment.collapsed .expand { bottom: 20px }
.comment.collapsed { padding: 0 }
/* Fix RES expando images overflowing under the sidebar in comments */
.res-image img {
    max-width: 100%!important;
}
/* Other spacing */
.comment .child {
    border: 0;
    margin: 0;
}
.res.res-commentBoxes .comment {
    padding: 5px 5px 5px 25px !important;
    margin-left: 0 !important;
}
.res.res-commentBoxes .comment.collapsed .entry { margin: 0 }
.res.res-commentBoxes .comment .expand {
    top: 0;
    left: 0;
    width: 20px;
    cursor: pointer;
}
.res.res-commentBoxes .comment.collapsed .expand { bottom: 0 }
.res.res-commentBoxes .comment .expand::after {
    top: 4px;
    left: 3px;
}
.res.res-commentBoxes .comment .expand::before {
    top: -5px;
    bottom: 0;
    left: 0;
    border-width: 0;
}
.res.res-commentBoxes .comment .expand:hover::before {
    border-left-width: 1px;
}
body .NERPageMarker,body #progressIndicator {
	background: #f7f7f7;
	margin: 0;
	padding: 5px;
	border-radius: 0;
	border: 0
}
body .NERPageMarker:before,body .NERPageMarker:after {
	content: " — ";
	opacity: .5
}
body .NERPageMarker .gearIcon {
	position: relative;
	bottom: 2px;
	margin-right: 2px
}
body #progressIndicator {
	padding: 10px;
	border-bottom: 1px solid #EFEFEF
}
#progressIndicator:hover {background: #EFEFEF}
.res-nightmode #progressIndicator, .res-nightmode.listing-page .menuarea {
    background: #252525 !important;
    border-color: #000 !important;
}
/** Thumbnail shit **/
.thumbnail.self {background: 0 -560px}
.thumbnail[href*="recom"] {background: 0 -350px}
.thumbnail[href*="cosplay"] {background: 0 -0px}
.thumbnail[href*="satire"] {background: 0 -490px}
.thumbnail[href*="/wt"] {background: 0 -700px}
.linkflair-green .thumbnail {background: 0 -210px}
.thumbnail[href*="fanart"] {background: 0 -140px}
.thumbnail[href*="spoiler"],
.thumbnail.spoiler {background: 0 -630px}
.thumbnail[href*="spoiler"][href*="episode"],
[data-author="Holo_of_Yoitsu"] .thumbnail {background: 0 -70px}
.thumbnail[href*="rewatch"] {background: 0 -420px} /* blaze it lmao */
.thumbnail.nsfw {background: 0 -280px}
[data-author="AutoModerator"] .thumbnail {background: 0 -770px}
.thumbnail.self,
.thumbnail.nsfw,
.thumbnail.spoiler {
	background-image: url(%%thumbnail%%)!important;
	height: 70px
}

/** Title colors **/
a[href*="spoil"].title:link,
.spoiler a.title:link {color: #cd0000!important}
a[href*="spoil"].title:visited,
.spoiler a.title:visited {color: #600!important}
a[href*="fanart"].title:link,
a[href*="fan_art"].title:link {color: #005900!important}
a[href*="fanart"].title:visited,
a[href*="fan_art"].title:visited {color: #003e00!important}
.res-nightmode a[href*="fanart"].title:link,
.res-nightmode a[href*="fan_art"].title:link {color: #019b00!important}
.res-nightmode a[href*="fanart"].title:visited,
.res-nightmode a[href*="fan_art"].title:visited {color: #347b34!important}
a[href*="watch_this"].title:link,
a[href*="/wt"].title:link {color: #b29600!important}
a[href*="watch_this"].title:visited,
a[href*="/wt"].title:visited {color: #473c00!important}
a[href*="rewatch"].title:link,
a[href*="re-watch"].title:link {color: #09f!important}
a[href*="rewatch"].title:visited,
a[href*="re-watch"].title:visited {color: #003d66!important}
a[href*="/writing_club"].title:link {color: #E55A76 !important}
a[href*="/writing_club"].title:visited {color: #AF1C3A !important}
/** Submit shit **/
.submit-page>.content {
	margin: 0 auto;
	padding-right: 321px;
	width: 520px
}
.submit-page .content>h1 {
	margin: 10px 0 20px;
	text-align: center
}
#newlink {margin: 0}
.submit-page .formtabs-content {
	border: 0;
	display: flex;
	flex-direction: column
}
.submit-page .formtabs-content .spacer:nth-last-child(3) {order: -1}
#text-field .title:before {
	content: "*";
	color: red
}
#text-desc {font-size: 0}
#text-desc:after {
	content: 'You are submitting a text-based post. Speak your mind. A title and a text body are both required. Beginning your title with "vote up if" is violation of intergalactic law.';
	font-size: small
}
#text-field .roundfield-description {display: none}
.submit-page ul.formtab {
	padding: 0;
	margin: 0;
	display: flex;
	justify-content: space-between
}
.submit-page ul.formtab li {
	display: block;
	flex: 0 1 calc(50% - 5px)
}
.submit-page ul.formtab a,.submit-page ul.formtab .selected a {
	display: block;
	text-align: center;
	font-size: 18px;
	line-height: 35px;
	text-transform: capitalize;
	border: 0;
	background: #6a9de6;
	color: #FFF;
	border-radius: 5px;
	position: relative;
	top: 0;
	transition: 200ms;
	z-index: 1
}
.submit-page ul.formtab .selected a {
	top: -2px;
	box-shadow: 0 5px 10px rgba(0,0,0,0.2);
	font-size: 18px
}
.submit-page .roundfield {
	width: 498px;
	border: 1px solid #BBB;
	background: #f7f7f7;
	margin-bottom: 10px
}
.submit-page .formtabs-content .infobar {margin-bottom: 10px}
.submit-page .roundfield.info-notice {padding: 10px}
.submit-page .roundfield textarea,
.submit-page .roundfield input:not([type=checkbox]):not([type=radio]),
.submit-page .roundfield .usertext-edit {width: calc(100% - 8px)!important}
.submit_text.enabled {display: block}
.c-form-group:empty {margin-bottom: 0}

/** Wiki **/

.sheets { margin-right: 321px }
.wiki-page .wiki-page-content {margin: 25px 356px 0 35px}
.wiki-page .side .blockquote :first-child {display: none}
.wiki-page>.content {margin-top: 0}
.wiki-page>.content>span {
	display: block;
	margin: 0 331px 10px 10px;
	padding: 0 10px;
	background: #6a9de6;
	color: #FFF;
	border-radius: 5px;
	position: relative
}
.wiki-page .wikititle {
	margin: 0;
	font: inherit;
	font-size: large;
	line-height: 35px;
	color: inherit
}
.wiki-page .pageactions {
	float: right;
	border: 0;
	margin: 0
}
.wiki-page .pageactions .wikiaction,.wiki-page .pageactions .wikiaction-current {
	margin: 0;
	border-radius: 0;
	line-height: 35px;
	padding: 0 10px;
	color: #FFF;
	text-transform: capitalize;
	background: transparent!important
}
.wiki-page .pageactions .wikiaction-current {background-color: rgba(0,0,0,0.15)!important}
.wiki-page .pageactions .wikiaction:hover {text-decoration: underline}
.wiki-page .md.wiki>* {
	margin-top: 1.6rem;
	margin-bottom: 1.6rem
}
.md.wiki .toc+* {margin-top: 0}
.md.wiki hr {
	background: #cfcfcf;
	height: 1px
}
.wiki-page .wiki-page-content .wiki>.toc>ul {
	border-color: #cfcfcf;
	border-radius: 5px;
	padding: 10px 15px
}
.wiki-page .wiki-page-content .wiki>.toc>ul li {
	line-height: 1;
	margin: 5px 0
}
.wiki-page .wiki-page-content .wiki>.toc>ul ul {
	border-left: 1px dotted #cfcfcf;
	padding: 0 15px;
	margin: 0
}
.res-nightmode .wiki-page .wiki-page-content .wiki>.toc>ul {border-color: #000}
.res-nightmode .wiki-page .wiki-page-content .wiki>.toc>ul ul {border-color: #8cb3d9}
/* Diffs */
.diff th, .diff td {
	padding: 0 5px;
	line-height: 18px;
}
.diff tbody tr:nth-child(2n) { background: rgba(0.5,0.5,0.5,0.03) }

/** Gemeral markdown **/
.md h1 {
	font-size: 2.15em;
	margin: 1rem 0;
	font-weight: inherit
}
.md h2 {
	font-size: 1.5em;
	margin: 1rem 0;
	font-weight: bold
}
.md hr {
	margin: 1em 0;
	height: 1px;
	background-color: #cfcfcf
}
.res-nightmode .md hr {
	background-color: #000 !important
}
.md p {
	margin: .5em 0
}
.md blockquote {
	border-color: #cfcfcf
}
/* Link styles */
.md a,
.tagline a {color: #557eb8}
.md a:hover,
.tagline a:hover {color: #244573}
.res-nightmode .md a:hover,
.res-nightmode .tagline a:hover {color: #b8d0e8}
/* Special user colors */
a.author.submitter {color: #064dc0}
a.author.moderator {color: #5dab00}

/* Sidebar markdown headings */
.side .md h1 {
	background: #6a9de6;
	margin: 10px -11px;
	color: #FFF;
	font-size: 1.5em;
	font-weight: bold
}
/* Sidebar fullwidth tables */
.side .md table {
	width: calc(100% + 20px);
	margin: 10px -10px;
	table-layout: fixed;
}
.side .md td,
.side .md th {
	border-color: #CFCFCF;
	border-left: 0;
}
.side .md tr :last-child {
	border-right: 0;
}
/* Tables right after headings bump up against the heading */
.side .md h1 + table {
	margin-top: -10px;
}
.side .md h1 + table th {
	border-top: 0;
}
/* Column widths */
.side table:first-of-type th:nth-child(2),
.side table:nth-of-type(2) th:last-child {
  width: 40px;
}
.side table:first-of-type th:last-child {
  width: 70px;
}

/** spoiler hype **/
a[href="/s"],
a[href*="/s?"] {
	color: #fff!important;
	background: #000;
	padding: 1px 0 1px 3px;
	cursor: text;
	border-radius: 2px
}
a[href="/s"]:hover,
a[href*="/s?"]:hover {color: #f44!important}
a[href="/s"]::after,
a[href*="/s?"]::after {
	content: attr(title);
	background: inherit;
	color: #000;
	padding: 0 10px
}
a[href="/s"]:hover::after,
a[href="/s"]:active::after,
a[href*="/s?"]:hover::after,
a[href*="/s?"]:active::after {color: #FFF}
/* QoL for mobile desktop users */
a[href="/s"]:active,
a[href*="/s?"]:active {
    pointer-events: none;
}

/** List flairs **/
.flair {
	height: 14px;
	line-height: 13px;
	position: relative;
	left: 16px;
	vertical-align: middle;
	margin: 0 18px 0 4px;
	padding: 0;
	background-color: #f7f7f7;
	border: 1px solid #6a9de6;
	border-radius: 2px;
	font-size: 0!important;
	color: #3e5267;
	cursor: default;
	transition: 200ms 350ms
}
.flair:before {
	content: "";
	display: inline-block;
	width: 16px;
	height: 16px;
	position: absolute;
	top: -1px;
	left: -14px;
	background: url(%%ui-elements%%) 0 0/128px;
	border-radius: 2px
}
.flair:hover {
	width: auto;
	padding: 0 8px;
	font-size: x-small!important;
	transition-delay: 0s
}
/* list services */
.flair-MAL::before {background-position: 0 0}
.flair-HB::before {background-position: 0 -16px}
.flair-ANI::before {background-position: 0 -32px}
.flair-AP::before {background-position: 0 -48px}
.flair-ann::before {background-position: 0 -64px}
.flair-anidb::before {background-position: 0 -80px}
.flair-custom::before {background-position: 0 -96px}
/* verification styles/logos */
.flair-v-crunchy {border-color: #F78B24}
.flair-v-crunchy::before {background-position: -16px 0}
.flair-v-crunchy::after {content: " - Crunchyroll (Verified)"; color: #F78B24}
.flair-v-funi {border-color: #41009C}
.flair-v-funi::before {background-position: -16px -16px}
.flair-v-funi::after {content: " - Funimation (Verified)"; color: #41009C}
.flair-v-kitsu {border-color: #F65239}
.flair-v-kitsu::after {content: " - Kitsu (Verified)"; color: #F65239}
.flair-v-rightstuf {border-color: #EE314C}
.flair-v-rightstuf::before {background-position: -16px -32px}
.flair-v-rightstuf::after {content: " - Right Stuf (Verified)"; color: #EE314C}
.flair-v-otaquest {border-color: #000}
.flair-v-otaquest::before {background-position: -16px -48px}
.flair-v-otaquest::after {content: " - OTAQUEST (Verified)"; color: #000}
.flair-v-gkids {border-color: #000}
.flair-v-gkids::before {background-position: -16px -64px}
.flair-v-gkids::after {content: " - GKIDS (Verified)"; color: #000}
.flair-v-trigger {border-color: #000}
.flair-v-trigger::before {background-position: -16px -80px}
.flair-v-trigger::after {content: "- TRIGGER (Verified)"; color: #000}
.flair-v-ea {border-color: #4d4d4d}
.flair-v-ea::before {background-position: -16px -96px}
.flair-v-ea::after {content: " - Eleven Arts (Verified)"; color: #4d4d4d}
.flair-v-lan {border-color: #29362d}
.flair-v-lan::before {background-position: -16px -112px}
.flair-v-lan::after {content: " - Studio LAN (Verified)"; color: #29362d}

/* Reset things for other flair */
[class="flair flair-skip7"] {display: none}

/** Mod use post flairs **/
.linkflair-misleading .linkflairlabel {
	color: #e02424!important;
	font-weight: 900;
	background: white!important;
	border: 1px solid currentcolor;
}
.linkflair-green .linkflairlabel,
.linkflair-blue .linkflairlabel,
.linkflair-red .linkflairlabel,
.linkflair-palered .linkflairlabel {
	display: none;
}
.linkflair-green a.title,
.linkflair-blue a.title,
.linkflair-red a.title,
.linkflair-palered a.title {
	display: inline-block;
	padding: 2px 5px;
	border-radius: 5px;
	color: white !important;
}
.linkflair-green a.title {
	background: #46b141;
	border: 1px solid #090;
}
.linkflair-blue a.title {
	background: #6a9de6;
	border: 1px solid #557eb8;
}
.linkflair-red a.title {
	background: #de3954;
	border: 1px solid #ce223e;
}
.linkflair-palered a.title {
	background: #e97b8d;
	border: 1px solid #e35970;
}
.linkflair-green a.title:hover { background: #090 }
.linkflair-blue a.title:hover { background: #557eb8 }
.linkflair-red a.title:hover { background: #ce223e }
.linkflair-palered a.title:hover { background: #e35970 }
.linkflair-palered a.title:before { content: "[Finished] " }
.linkflair-ongoing a.title:before { content: "[Ongoing] " }

/** Post filter shit **/
[lang="xn"] .link.over18,
[lang="xf"] .link.linkflair-fanart,
[lang="xc"] .link.linkflair-cosplay,
[lang="xd"] .link.linkflair-clip,
[lang="xb"] .link.linkflair-fanart,
[lang="xb"] .link.linkflair-cosplay,
[lang="xa"] .link.over18,
[lang="xa"] .link.linkflair-fanart,
[lang="xa"] .link.linkflair-cosplay,
[lang="xa"] .link.linkflair-clip {display: none}
.linkflair-fanart .linkflairlabel,
.linkflair-cosplay .linkflairlabel,
.linkflair-clip .linkflairlabel, /* todo: why */
.linkflair-wt .linkflairlabel,
.linkflair-rewatch .linkflairlabel,
.linkflair-discussion .linkflairlabel {display: none}

/** Announcement banner **/
.side .md blockquote:first-child {
	position: absolute;
	top: 115px;
	left: 0;
	margin: 10px;
	padding: 0 10px;
	background: #6a9de6;
	border-left: 0;
	border-radius: 5px;
	color: #FFF;
	text-align: center;
	height: 35px;
	display: table;
	width: calc(100% - 361px);
}
.side .md blockquote:first-child p {
	display: table-cell;
	vertical-align: middle;
	text-align: center;
	position: static;
	margin: 0;
	padding: 0;
	font-size: 13px;
	line-height: 15px;
	font-weight: 700;
}
.side .md blockquote:first-child a {
	text-decoration: underline;
	color: inherit;
}
.side .md blockquote:first-child a:hover {color: #EEE}

/** dropdown shit hype **/
/** TODO **/
.side [href*="#d#"] + strong {
	position: absolute;
	top: 80px;
	height: 0;
	padding: 35px 0 0;
	line-height: 35px;
	z-index: 100;
	color: #FFF;
	overflow: hidden;
	pointer-events: none;
	transition: .2s 0s;
	border-radius: 0 0 5px 5px;
	font-size: 14px;
	font-weight: normal;
	cursor: pointer;
	left: 445px;
}
.side [href*="#d#"] + strong:hover {
    transition: .2s .15s;
    height: 470px;
}
.side [href*="#d#"] + strong::after {
	content: "wiki";
	position: absolute;
	top: 0;
	left: 0;
	padding: 0 10px;
	pointer-events: auto;
	width: 48px;
	/* just trust me on this one */
	background: url(%%ui-elements%%) -40px 15px/128px no-repeat padding-box content-box, border-box transparent;
}
.side [href*="#d#"] + strong:hover::after {background-color: #4c71a5}
.side [href*="#d#"] + strong * {
	display: block;
	padding: 0 10px;
	color: #FFF;
	background: #4c71a5;
	pointer-events: auto;
}
.side [href*="#d#"] + strong em {
	line-height: 25px;
	font-style: normal;
	font-weight: bold;
	background: #446594;
	cursor: default;
}
.side [href*="#d#"] + strong *:hover {background: #446594}
.res-nightmode .side [href*="#d#"] + strong *,
.res-nightmode .side [href*="#d#"] + strong:hover::after {background-color: #273f5b !important}
.res-nightmode .side [href*="#d#"] + strong a:hover,
.res-nightmode .side [href*="#d#"] + strong em {background: #172f4b !important}
:lang(en) .listing-page #header .tabmenu [href*="/wiki"],
:lang(en) .wiki-page #header .tabmenu [href*="/wiki"] {
	color: transparent;
	width: 48px;
}
:lang(en) .comments-page .side [href$="#w"],
:lang(en) .comments-page .side [href$="#w"] + strong {left: 173px}
:lang(en) .comments-page #header .tabmenu li:first-of-type {margin-right: 68px}
:lang(en) body:not(.listing-page):not(.comments-page):not(.wiki-page) .side .md [href$="#w"] + strong {display: none}
.res-nightmode .side .md [href$="#wd"] + strong {
	background: #273f5b !important
}
html:not(:lang(en)) .side [href$="#w"] + strong {
	left: auto;
	right: 10px;
	width: 300px;
}
html:not(:lang(en)) .side [href$="#w"] + strong::after {
	content: "Frequently Used Wiki Pages";
	background-image: none, none; /* TODO: reimplement the arrow here */
	width: 300px;
}

/** Discord button **/
.side [href*="discord.gg"] {
  display: block;
  color: #FFF;
  padding-right: 9px;
  font-weight: bold;
  line-height: 20px;
  background: #6A9DE6;
  position: relative;
  top: 0;
  line-height: 18px;
  border-radius: 5px;
  display: flex;
  justify-content: center;
  align-items: center;
  transition: 200ms;
}
.side [href*="discord.gg"]:hover {
  color: #FFF;
  background: #557eb8;
  top: -2px;
  box-shadow: 0 5px 10px rgba(0, 0, 0, 0.2); 
}
.side [href*="discord.gg"]:before {
  content: "";
  width: 45px;
  height: 44px;
  display: block;
  background: url(%%discord%%) 50%/contain no-repeat;
}
.side [href*="discord.gg"] em {
  display: block;
  font-weight: normal;
  opacity: 0.8;
}
.side [href*="discord.gg"]:hover em {
  text-decoration: underline;
}


/** all the nightmode **/
.res-nightmode #header-img-a:after {
    content: '';
    background: url(%%evilsnoo%%) bottom/contain;
}
.res-nightmode #header-img {
    display: none;
}
.res-nightmode .side {
	background: url(%%side-bg-dark%%) top/4px #1f1f1f !important;
	border-color: #0f0f0f !important;
}
.res-nightmode .titlebox,
.res-nightmode .linkinfo {
	box-shadow: inset 0 0 0 1px #0f0f0f;
	background: #2f2f2f !important;
}
.res-nightmode .side .redditname,
.res-nightmode .sidecontentbox .title,
.res-nightmode .side .md-container .md h1,
.res-nightmode .sidecontentbox .content {background-color: #445f7e !important}
.res-nightmode .sidecontentbox .content {
	background: #2f2f2f !important;
	box-shadow: 0 -5px #445f7e;
	border-color: #0f0f0f !important;
}
.res-nightmode .subscribe-button .option,
.res-nightmode .side a.helplink,
.res-nightmode .side .md h1 a,
.res-nightmode .sidecontentbox .title .collapse-button {
	background: #2b4665!important;
	color: inherit
}
.res-nightmode .wiki-page .pageactions .wikiaction-current {background: #2b4665!important}
.res-nightmode .morelink a {
	background: #445f7e;
	color: #FFF!important
}
.res-nightmode #header .tabmenu .selected a::after {
	background: #2f2f2f;
	box-shadow: inset 2px 2px 2px -1px rgba(0,0,0,0.2), 1px 1px 1px #2f2f2f
}
.res-nightmode.res #header {background-color: #445f7e}
.res-nightmode #header-bottom-left {box-shadow: inset 0 -35px #2b4665}
.res-nightmode.res #sr-header-area {background-color: #2b4665}
.res-nightmode .morelink a:hover,
.res-nightmode .morelink a::after {background-color: #2b4665}
.res-nightmode .side .md blockquote:first-child {background-color: #445f7e!important}
.res-nightmode .wiki-page>.content>span {background-color: #445f7e}
.res-nightmode .content .link {border-color: #0f0f0f} /* bulky selector to override weird report res style */
.res-nightmode .link.RES-keyNav-activeThing {background: #373737}
.res-nightmode .submit-page {background: #1f1f1f!important}
.res-nightmode .submit-page>.content,
.res-nightmode .submit-page .content .content {background-color: transparent!important}
.res-nightmode .tabmenu.formtab a {background-color: #2f2f2f}
.res-nightmode .tabmenu.formtab .selected a {background-color: #445f7e!important}
.res-nightmode .submit-page .roundfield {
	background-color: #2f2f2f!important;
	border-color: #0f0f0f
}
.res-nightmode .reddit-infobar.with-icon::before {background-color: #2866a3}
.res-nightmode .side .md *:not(a):not(hr) {background: transparent}
.res-nightmode .nsfw-stamp,.res-nightmode .link .buttons .first::before {
	color: #FFF!important;
	border-color: #FFF
}

/**
 * Dear future self,
 *
 * You're here either because Reddit made another DOM change that
 * broke comment faces and you think you can fix them, or because you
 * realized it's a massive chunk of code and you think you can
 * optimize it. I promise you neither of these things are true, and
 * what's more, neither are worth your time.
 *
 * Comment faces are a *massive* hack and supporting them involves
 * incredibly annoying inconsistencies between browsers and platforms.
 * What's more, they're also expected to run on the mobile desktop
 * site, so they also have to work on touch screens and with all the
 * silly inconcistencies mobile browsers have.
 *
 * Below here is the silliest bit of CSS I have ever engineered, and
 * while I take pride in the fact that it works I encourage any other
 * person who feels compelled to change this code to strongly
 * reconsider their path in life before continuing. Every single bit
 * of code here has a specific purpose, and changing any one part
 * means trapping yourself in a complicated web of specificity
 * interactions and the closest thing CSS has to RegExes. In fact,
 * I can't think of a single case right now when it would be a good
 * idea to fix this system instead of rewriting it or just moving to
 * whatever the redesign has.
 * 
 * Also, it's probably at least 2013. Did you ever take that trip
 * to Iceland?
 */

.md [href^="#"],
[href*="?utm_"][href*="#"] {
	display: inline-block;
	position: relative;
	background-image: url("%%brokencommentface%%");
	width: 120px;
	height: 152px;
	overflow: hidden;
}
.md [href^="#"]:not([href="#s"]),
[href*="?utm_"][href*="#"]:not([href$="#s"]){
	text-align: center;
	font-family: arial,sans-serif;
	font-size: 18px;
	color: white;
	text-shadow: 1px 1px #000,1px -1px #000,-1px 1px #000,-1px -1px #000,0 1px #000,0 -1px #000,1px 0 #000,-1px 0 #000;
	cursor: default;
}
.md [href^="#"]:hover,
[href*="?utm_"][href*="#"]:hover {
	color: white;
}
.md [href^="#"]:active,
[href*="?utm_"][href*="#"]:active {
	pointer-events: none;
}
.md [href^="#"]:not([href="#s"]) > strong,
[href*="?utm_"][href*="#"]:not([href$="#s"]) > strong {
	display: block;
	width: 100%;
	position: absolute;
	bottom: 4px;
	font-weight: inherit
}
.md [href="#"],
.md [href^="#!"],
.md [href^="#res:"],
.md [href^="#/"],
.md [href^="#?"],
.md [href="#s"],
.md [href*="#wiki_"] {
	display: inline !important;
	color: #557eb8 !important;
	text-shadow: none !important;
	cursor: pointer !important;
	font-size: inherit !important;
	text-align: inherit !important;
	background: none !important;
	position: static !important;
	font-family: inherit !important;
	overflow: visible !important;
	pointer-events: all !important;
}
.md .voteWeight[style*="none"] {display: none!important}

/** Comment faces! something something urban's domain - he writes shit code but we love him anyway <3 **/

/** Animated Set #1 **/
@keyframes breakingnews{from{background-position:0 -9197px}
to{background-position:0 -8387px}}
.md [href$="#breakingnews"]{height:133px;width:176px;background:url(%%FantaSheet%%) -0px -9197px no-repeat}
.md [href$="#breakingnews"]:hover{animation:breakingnews .5s steps(6) infinite}
@keyframes brofist{from{background-position:0 -3852px}
to{background-position:0 -1712px}}
.md [href$="#brofist"]{height:105px;width:190px;background:url(%%FantaSheet%%) -0px -3852px no-repeat}
.md [href$="#brofist"]:hover{animation:brofist 1.68s steps(20);animation-fill-mode:forwards}
@keyframes cokemasterrace{from{background-position:0 -856px}
to{background-position:0 -0px}}
.md [href$="#cokemasterrace"]{height:105px;width:191px;background:url(%%FantaSheet%%) -0px -856px no-repeat}
.md [href$="#cokemasterrace"]:hover{animation:cokemasterrace 1.14s steps(8);animation-fill-mode:forwards}
@keyframes curious{from{background-position:0 -5992px}
to{background-position:0 -3959px}}
.md [href$="#curious"]{height:105px;width:191px;background:url(%%FantaSheet%%) -0px -5992px no-repeat}
.md [href$="#curious"]:hover{animation:curious 1.6s steps(19);animation-fill-mode:forwards}
@keyframes evilgrin{from{background-position:0 -1605px}
to{background-position:0 -963px}}
.md [href$="#evilgrin"]{height:105px;width:191px;background:url(%%FantaSheet%%) -0px -1605px no-repeat}
.md [href$="#evilgrin"]:hover{animation:evilgrin .56s steps(6);animation-fill-mode:forwards}
@keyframes fedup{from{background-position:0 -8283px}
to{background-position:0 -6099px}}
.md [href$="#fedup"]{height:102px;width:185px;background:url(%%FantaSheet%%) -0px -8283px no-repeat}
.md [href$="#fedup"]:hover{animation:fedup 2.4s steps(21);animation-fill-mode:forwards}
@keyframes flattered{from{background-position:0 -7666px}
to{background-position:0 -3638px}}
.md [href="#dancewithit"]{height:179px;width:98px;background:url(%%FantaSheet%%) 0 -14492px no-repeat}
.md [href="#dancewithit"]:hover{animation:dancewithit 2.4s steps(29); animation-fill-mode:forwards}
@keyframes dancewithit{from{background-position:0 -14492px}to{background-position:0 -9332px}}
.md [href$="#flattered"]{height:104px;width:191px;background:url(%%CokeSheet%%) -0px -7666px no-repeat}
.md [href$="#flattered"]:hover{animation:flattered 2.34s steps(38);animation-fill-mode:forwards}
@keyframes flyingbunsofdoom{from{background-position:0 -1177px}
to{background-position:0 -0px}}
.md [href$="#flyingbunsofdoom"]{height:105px;width:190px;background:url(%%CokeSheet%%) -0px -1177px no-repeat}
.md [href$="#flyingbunsofdoom"]:hover{animation:flyingbunsofdoom 1.2s steps(11);animation-fill-mode:forwards}
@keyframes forgotkeys{from{background-position:0 -8949px}
to{background-position:0 -7772px}}
.md [href$="#forgotkeys"]{height:105px;width:190px;background:url(%%CokeSheet%%) -0px -8949px no-repeat}
.md [href$="#forgotkeys"]:hover{animation:forgotkeys .9s steps(11);animation-fill-mode:forwards}
@keyframes garlock{from{background-position:0 -2140px}
to{background-position:0 -1284px}}
.md [href$="#garlock"]{height:105px;width:191px;background:url(%%CokeSheet%%) -0px -2140px no-repeat}
.md [href$="#garlock"]:hover{animation:garlock .72s steps(8);animation-fill-mode:forwards}
@keyframes giveuponlife{from{background-position:0 -3531px}
to{background-position:0 -2247px}}
.md [href$="#giveuponlife"]{height:105px;width:191px;background:url(%%CokeSheet%%) -0px -3531px no-repeat}
.md [href$="#giveuponlife"]:hover{animation:giveuponlife 1.69s steps(12);animation-fill-mode:forwards}
@keyframes helmetbro{from{background-position:0 -10396px}
to{background-position:0 -9056px}}
.md [href$="#helmetbro"]{height:132px;width:177px;background:url(%%CokeSheet%%) -0px -10396px no-repeat}
.md [href$="#helmetbro"]:hover{animation:helmetbro 1.0s steps(10);animation-fill-mode:forwards}
@keyframes idoruwinkdesu{from{background-position:0 -1498px}
to{background-position:0 -0px}}
.md [href$="#idoruwinkdesu"]{height:105px;width:190px;background:url(%%AnythingButPepsiSheet%%) -0px -1498px no-repeat}
.md [href$="#idoruwinkdesu"]:hover{animation:idoruwinkdesu 1.05s steps(14);animation-fill-mode:forwards}
@keyframes justno{from{background-position:0 -9050px}
to{background-position:0 -7490px}}
.md [href$="#justno"]{height:102px;width:191px;background:url(%%AnythingButPepsiSheet%%) -0px -9050px no-repeat}
.md [href$="#justno"]:hover{animation:justno 1.72s steps(15);animation-fill-mode:forwards}
@keyframes missedthepoint{from{background-position:0 -4066px}
to{background-position:0 -1605px}}
.md [href$="#missedthepoint"]{height:105px;width:191px;background:url(%%AnythingButPepsiSheet%%) -0px -4066px no-repeat}
.md [href$="#missedthepoint"]:hover{animation:missedthepoint 2.4s steps(23);animation-fill-mode:forwards}
@keyframes hajimepout{from{background-position:0 -3497px}
to{background-position:0 -1464px}}
.md [href$="#hajimepout"]{height:105px;width:191px;background:url(%%SoloSheet%%) -0px -3497px no-repeat}
.md [href$="#hajimepout"]:hover{animation:hajimepout 1.74s steps(19);animation-fill-mode:forwards}
@keyframes nuidideverythingright{from{background-position:0 -5885px}
to{background-position:0 -5243px}}
.md [href$="#nuidideverythingright"]{height:105px;width:191px;background:url(%%AnythingButPepsiSheet%%) -0px -5885px no-repeat}
.md [href$="#nuidideverythingright"]:hover{animation:nuidideverythingright .5s steps(6);animation-fill-mode:forwards}
@keyframes rerorero{from{background-position:0 -6634px}
to{background-position:0 -0px}}
.md [href$="#rerorero"]{height:105px;width:191px;background:url(%%MountainDewSheet%%) -0px -6634px no-repeat}
.md [href$="#rerorero"]:hover{animation:rerorero 4.4s steps(62) infinite}
@keyframes scrumptiouslymoe{from{background-position:0 -11021px}
to{background-position:0 -6741px}}
.md [href$="#scrumptiouslymoe"]{height:105px;width:191px;background:url(%%MountainDewSheet%%) -0px -11021px no-repeat}
.md [href$="#scrumptiouslymoe"]:hover{animation:scrumptiouslymoe 3.28s steps(40);animation-fill-mode:forwards}
@keyframes slapbet{from{background-position:0 -11984px}
to{background-position:0 -11128px}}
.md [href$="#slapbet"]{height:105px;width:191px;background:url(%%MountainDewSheet%%) -0px -11984px no-repeat}
.md [href$="#slapbet"]:hover{animation:slapbet .72s steps(8) infinite}
@keyframes watchadoin{from{background-position:0 -10914px}
to{background-position:0 -8774px}}
.md [href$="#watchadoin"]{height:105px;width:191px;background:url(%%GingerAleSheet%%) -0px -10914px no-repeat}
.md [href$="#watchadoin"]:hover{animation:watchadoin 2.1s steps(20) infinite}
.wiki-page[class*="commentface"] table strong{display:block;text-align:center}
@keyframes torrentialdownpour{from{background-position:0 -8667px}
to{background-position:0 -3210px}}
.md [href$="#torrentialdownpour"]{height:105px;width:191px;background:url(%%GingerAleSheet%%) -0px -8667px no-repeat}
.md [href$="#torrentialdownpour"]:hover{animation:torrentialdownpour 3.64s steps(51)}
@keyframes slightoverreaction{from{background-position:0 -13375px}
to{background-position:0 -5136px}}
.md [href$="#slightoverreaction"]{height:105px;width:191px;background:url(%%DrPepperSheet%%) -0px -13375px no-repeat}
.md [href$="#slightoverreaction"]:hover{animation:slightoverreaction 6.24s steps(77) infinite}
@keyframes prelenny{from{background-position:0 -7323px}
to{background-position:0 -6313px}}
.md [href$="#prelenny"]{height:99px;width:191px;background:url(%%MotherSheet%%) -0px -7323px no-repeat}
.md [href$="#prelenny"]:hover{animation:prelenny 1.1s steps(10)}
@keyframes volibearQ{from{background-position:0 -6206px}
to{background-position:0 -3317px}}
.md [href$="#volibearQ"]{height:105px;width:191px;background:url(%%MotherSheet%%) -0px -6206px no-repeat}
.md [href$="#volibearQ"]:hover{animation:volibearQ 1.72s steps(27);animation-fill-mode:forwards}
@keyframes mywaifumadeyouasandwich{from{background-position:0 -8708px}
to{background-position:0 -7424px}}
.md [href$="#mywaifumadeyouasandwich"]{height:105px;width:190px;background:url(%%MotherSheet%%) -0px -8708px no-repeat}
.md [href$="#mywaifumadeyouasandwich"]:hover{animation:mywaifumadeyouasandwich 1.3s steps(12);animation-fill-mode:forwards}
@keyframes urbansmile{from{background-position:0 -11522px}
to{background-position:0 -8954px}}
.md [href$="#urbansmile"]{height:105px;width:191px;background:url(%%SoloSheet%%) 0 -11522px no-repeat}
.md [href$="#urbansmile"]:hover{animation:urbansmile 1.46s steps(24);animation-fill-mode:forwards}
@keyframes anko{from{background-position:0 -1498px}
to{background-position:0 0}}
.md [href$="#anko"]{height:105px;width:191px;background:url(%%DrPepperSheet%%) -0px -1498px no-repeat}
.md [href$="#anko"]:hover{animation:anko 1.8s steps(14);animation-fill-mode:forwards}
@keyframes hyoukawink{from{background-position:0 -1342px}
to{background-position:0 0}}
.md [href$="#hyoukawink"]{height:120px;width:191px;background:url(%%SoloSheet%%) -0px -1342px no-repeat}
.md [href$="#hyoukawink"]:hover{animation:hyoukawink 1.8s steps(11);animation-fill-mode:forwards}
@keyframes yousaidsomethingdumb{from{background-position:0 -8847px}
to{background-position:0 -3604px}}
.md [href$="#yousaidsomethingdumb"]{height:105px;width:191px;background:url(%%SoloSheet%%) -0px -8847px no-repeat}
.md [href$="#yousaidsomethingdumb"]:hover{animation:yousaidsomethingdumb 2.5s steps(49);animation-fill-mode:forwards}
@keyframes banjo{from{background-position:0 -5029px}
to{background-position:0 -1605px}}
.md [href$="#banjo"]{height:105px;width:191px;background:url(%%DrPepperSheet%%) -0px -5029px no-repeat}
.md [href$="#banjo"]:hover{animation:banjo 1.44s steps(32);animation-fill-mode:forwards}
@keyframes peasants{from{background-position:0 -13769px}
to{background-position:0 -11629px}}
.md [href$="#peasants"]{height:105px;width:190px;background:url(%%SoloSheet%%) -0px -13769px no-repeat}
.md [href$="#peasants"]:hover{animation:peasants 1.2s steps(20);animation-fill-mode:forwards}
@keyframes excitedyui{from{background-position:0 0}
to{background-position:0 -1148px}}
.md [href$="#excitedyui"]{height:162px;width:122px;background:url(%%animatedsheet1%%) -0px 0 no-repeat}
.md [href$="#excitedyui"]:hover{animation:excitedyui .8s steps(7) infinite}

/** Animated Set #2 **/
@keyframes budgetsmile{from{background-position:0 -6634px}
to{background-position:0 0}}
.md [href$="#budgetsmile"]{height:105px;width:190px;background:url(%%budgetsheet%%) -0px -6634px no-repeat}
.md [href$="#budgetsmile"]:hover{animation:budgetsmile 3.78s steps(62);animation-fill-mode:forwards}
@keyframes elsiesigh{from{background-position:0 -3008px}
to{background-position:0 -1296px}}
.md [href$="#elsiesigh"]{height:105px;width:190px;background:url(%%RedBullSheet%%) -0px -3008px no-repeat}
.md [href$="#elsiesigh"]:hover{animation:elsiesigh 2.04s steps(16);animation-fill-mode:forwards}
@keyframes hnng{from{background-position:0 -3115px}
to{background-position:0 -8144px}}
.md [href$="#hnng"]{height:105px;width:190px;background:url(%%RedBullSheet%%) -0px -3115px no-repeat}
.md [href$="#hnng"]:hover{animation:hnng 4.8s steps(47);animation-fill-mode:forwards}
@keyframes shittaste{from{background-position:0 -13167px}
to{background-position:0 -11247px}}
.md [href$="#shittaste"]{height:78px;width:190px;background:url(%%RedBullSheet%%) -0px -13167px no-repeat}
.md [href$="#shittaste"]:hover{animation:shittaste 1.96s steps(24);animation-fill-mode:forwards}
@keyframes taigasigh{from{background-position:0 -1188px}
to{background-position:0 0}}
.md [href$="#taigasigh"]{height:106px;width:190px;background:url(%%RedBullSheet%%) -0px -1188px no-repeat}
.md [href$="#taigasigh"]:hover{animation:taigasigh 1.68s steps(11);animation-fill-mode:forwards}
@keyframes woo{from{background-position:0 -9214px}
to{background-position:0 -8251px}}
.md [href$="#woo"]{height:105px;width:190px;background:url(%%RedBullSheet%%) -0px -9214px no-repeat}
.md [href$="#woo"]:hover{animation:woo 1.0s steps(9) infinite}
@keyframes yuitears{from{background-position:0 -11140px}
to{background-position:0 -9321px}}
.md [href$="#yuitears"]{height:105px;width:190px;background:url(%%RedBullSheet%%) -0px -11140px no-repeat}
.md [href$="#yuitears"]:hover{animation:yuitears 2.16s steps(17) infinite}
@keyframes kurisudisappointed{from{background-position:0 -1441px}
to{background-position:0 0}}
.md [href$="#kurisudisappointed"]{height:129px;width:190px;background:url(%%MonsterSheet%%) -0px -1441px no-repeat}
.md [href$="#kurisudisappointed"]:hover{animation:kurisudisappointed 1.63s steps(11);animation-fill-mode:forwards}
@keyframes kobeniblush{from{background-position:0 -5568px}
to{background-position:0 -1572px}}
.md [href$="#kobeniblush"]{height:109px;width:190px;background:url(%%MonsterSheet%%) -0px -5568px no-repeat}
.md [href$="#kobeniblush"]:hover{animation:kobeniblush 1.48s steps(36);animation-fill-mode:forwards}
@keyframes moeshitarcher{from{background-position:0 -18174px}
to{background-position:0 -10894px}}
.md [href$="#moeshitarcher"]{height:138px;width:150px;background:url(%%MonsterSheet%%) -0px -18174px no-repeat}
.md [href$="#moeshitarcher"]:hover{animation:moeshitarcher 2.24s steps(52);animation-fill-mode:forwards}
@keyframes kinirohug{from{background-position:0 -8033px}
to{background-position:0 -5679px}}
.md [href$="#kinirohug"]{height:105px;width:190px;background:url(%%MonsterSheet%%) -0px -8033px no-repeat}
.md [href$="#kinirohug"]:hover{animation:kinirohug 2.3s steps(22);animation-fill-mode:forwards}
@keyframes panic{from{background-position:0 -10792px}
to{background-position:0 -8140px}}
.md [href$="#panic"]{height:100px;width:190px;background:url(%%MonsterSheet%%) -0px -10792px no-repeat}
.md [href$="#panic"]:hover{animation:panic 2.7s steps(26) infinite}
@keyframes frustration{from{background-position:0 -6894px}
to{background-position:0 -4968px}}
.md [href$="#frustration"]{height:105px;width:190px;background:url(%%7upSheet%%) -0px -6894px no-repeat}
.md [href$="#frustration"]:hover{animation:frustration 1.9s steps(18);animation-fill-mode:forwards}
@keyframes laughter{from{background-position:0 -4860px}
to{background-position:0 0}}
.md [href$="#laughter"]{height:106px;width:190px;background:url(%%7upSheet%%) -0px -4860px no-repeat}
.md [href$="#laughter"]:hover{animation:laughter 4.6s steps(45) infinite}
@keyframes oilup{from{background-position:0 -15681px}
to{background-position:0 -13421px}}
.md [href$="#oilup"]{height:111px;width:150px;background:url(%%7upSheet%%) -0px -15681px no-repeat}
.md [href$="#oilup"]:hover{animation:oilup 1.89s steps(20);animation-fill-mode:forwards}
@keyframes popcorn{from{background-position:0 -13314px}
to{background-position:0 -7108px}}
.md [href$="#popcorn"]{height:105px;width:190px;background:url(%%7upSheet%%) -0px -13314px no-repeat}
.md [href$="#popcorn"]:hover{animation:popcorn 5.81s steps(58);animation-fill-mode:forwards}
@keyframes imdone{from{background-position:0 -14486px}
to{background-position:0 -8774px}}
.md [href$="#imdone"]{height:100px;width:190px;background:url(%%KoolAidSheet%%) -0px -14486px no-repeat}
.md [href$="#imdone"]:hover{animation:imdone 6.3s steps(56);animation-fill-mode:forwards}
@keyframes unsure{from{background-position:0 -6848px}
to{background-position:0 0}}
.md [href$="#unsure"]{height:105px;width:190px;background:url(%%KoolAidSheet%%) -0px -6848px no-repeat}
.md [href$="#unsure"]:hover{animation:unsure 3.82s steps(64) infinite}
@keyframes wallbang{from{background-position:0 -8667px}
to{background-position:0 -6955px}}
.md [href$="#wallbang"]{height:105px;width:190px;background:url(%%KoolAidSheet%%) -0px -8667px no-repeat}
.md [href$="#wallbang"]:hover{animation:wallbang 1s steps(16) infinite}
@keyframes fistbump{from{background-position:0 -8128px}
to{background-position:0 -4704px}}
.md [href$="#fistbump"]{height:105px;width:190px;background:url(%%LemonLimeBittersSheet%%) -0px -8128px no-repeat}
.md [href$="#fistbump"]:hover{animation:fistbump 2.5s steps(32);animation-fill-mode:forwards}
@keyframes grouphug{from{background-position:0 -12515px}
to{background-position:0 -8235px}}
.md [href$="#grouphug"]{height:105px;width:190px;background:url(%%LemonLimeBittersSheet%%) -0px -12515px no-repeat}
.md [href$="#grouphug"]:hover{animation:grouphug 4.92s steps(40);animation-fill-mode:forwards}
@keyframes hahahawhat{from{background-position:0 -14064px}
to{background-position:0 -12622px}}
.md [href$="#hahahawhat"]{height:101px;width:190px;background:url(%%LemonLimeBittersSheet%%) -0px -14064px no-repeat}
.md [href$="#hahahawhat"]:hover{animation:hahahawhat 1.5s steps(14);animation-fill-mode:forwards}
@keyframes nosebleed{from{background-position:0 -4387px}
to{background-position:0 0}}
.md [href$="#nosebleed"]{height:105px;width:190px;background:url(%%AlmdudlerSheet%%) -0px -4387px no-repeat}
.md [href$="#nosebleed"]:hover{animation:nosebleed 4.6s steps(41);animation-fill-mode:forwards}
@keyframes elsienopesout{from{background-position:0 -13856px}
to{background-position:0 -8132px}}
.md [href$="#elsienopesout"]{height:104px;width:190px;background:url(%%AlmdudlerSheet%%) -0px -13856px no-repeat}
.md [href$="#elsienopesout"]:hover{animation:elsienopesout 5.5s steps(54);animation-fill-mode:forwards}
@keyframes feelsgoodman{from{background-position:0 -15138px}
to{background-position:0 -13962px}}
.md [href$="#feelsgoodman"]{height:96px;width:190px;background:url(%%AlmdudlerSheet%%) -0px -15138px no-repeat}
.md [href$="#feelsgoodman"]:hover{animation:feelsgoodman 1.3s steps(12);animation-fill-mode:forwards}
@keyframes shutupandtakemymoney{from{background-position:0 -8025px}
to{background-position:0 -4494px}}
.md [href$="#shutupandtakemymoney"]{height:105px;width:190px;background:url(%%AlmdudlerSheet%%) -0px -8025px no-repeat}
.md [href$="#shutupandtakemymoney"]:hover{animation:shutupandtakemymoney 1.36s steps(33) infinite}
@keyframes combo{from{background-position:0 -2568px}
to{background-position:0 0}}
.md [href$="#combo"]{height:105px;width:190px;background:url(%%BigRedSheet%%) -0px -2568px no-repeat}
.md [href$="#combo"]:hover{animation:combo 2.5s steps(24);animation-fill-mode:forwards}
@keyframes abandonthread{from{background-position:0 -8598px}
to{background-position:0 -6206px}}
.md [href$="#abandonthread"]{height:102px;width:190px;background:url(%%BigRedSheet%%) -0px -8598px no-repeat}
.md [href$="#abandonthread"]:hover{animation:abandonthread 2.16s steps(23) infinite}
@keyframes shirouthumbsup{from{background-position:0 -6099px}
to{background-position:0 -2675px}}
.md [href$="#shirouthumbsup"]{height:105px;width:190px;background:url(%%BigRedSheet%%) -0px -6099px no-repeat}
.md [href$="#shirouthumbsup"]:hover{animation:shirouthumbsup 1.32s steps(32);animation-fill-mode:forwards}
@keyframes kayosmile{from{background-position:0 -8288px}
to{background-position:0 0}}
.md [href$="#kayosmile"]{height:110px;width:190px;background:url(%%SurgeSheet%%) -0px -8288px no-repeat}
.md [href$="#kayosmile"]:hover{animation:kayosmile 3.1s steps(74);animation-fill-mode:forwards}
@keyframes mandom{from{background-position:0 -16185px}
to{background-position:0 -13728px}}
.md [href$="#mandom"]{height:187px;width:150px;background:url(%%SurgeSheet%%) -0px -16185px no-repeat}
.md [href$="#mandom"]:hover{animation:mandom .92s steps(13);animation-fill-mode:forwards}
@keyframes megumin{from{background-position:0 -13622px}
to{background-position:0 -11396px}}
.md [href$="#megumin"]{height:104px;width:190px;background:url(%%SurgeSheet%%) -0px -13622px no-repeat}
.md [href$="#megumin"]:hover{animation:megumin 2.5s steps(21);animation-fill-mode:forwards}
@keyframes niconicono{from{background-position:0 -11289px}
to{background-position:0 -8400px}}
.md [href$="#niconicono"]{height:105px;width:190px;background:url(%%SurgeSheet%%) -0px -11289px no-repeat}
.md [href$="#niconicono"]:hover{animation:niconicono 2.07s steps(27);animation-fill-mode:forwards}

/** Animated Set #3 **/
@keyframes akkotears{from{background-position:0 -3300px}
to{background-position:0 0}}
.md [href$="#akkotears"]{height:148px;width:150px;background:url(%%anim1%%) 0 -3300px no-repeat}
.md [href$="#akkotears"]:hover{animation:akkotears 1.44s steps(22) infinite}
@keyframes aliens{from{background-position:0 -10618px}
to{background-position:0 -9658px}}
.md [href$="#aliens"]{height:118px;width:150px;background:url(%%anim1%%) 0 -10618px no-repeat}
.md [href$="#aliens"]:hover{animation:aliens .5s steps(8) infinite}
@keyframes angrypout{from{background-position:0 -4950px}
to{background-position:0 -3450px}}
.md [href$="#angrypout"]{height:148px;width:150px;background:url(%%anim1%%) 0 -4950px no-repeat}
.md [href$="#angrypout"]:hover{animation:angrypout 1.0s steps(10);animation-fill-mode:forwards}
@keyframes blankblink{from{background-position:0 -7200px}
to{background-position:0 -5100px}}
.md [href$="#blankblink"]{height:138px;width:150px;background:url(%%anim1%%) 0 -7200px no-repeat}
.md [href$="#blankblink"]:hover{animation:blankblink 1.12s steps(15) infinite}
@keyframes criticism{from{background-position:0 -6276px}
to{background-position:0 -1684px}}
.md [href$="#criticism"]{height:111px;width:150px;background:url(%%anim3%%) 0 -6276px no-repeat}
.md [href$="#criticism"]:hover{animation:criticism 2.5s steps(41);animation-fill-mode:forwards}
@keyframes emptyinside{from{background-position:0 -9536px}
to{background-position:0 -7340px}}
.md [href$="#emptyinside"]{height:120px;width:150px;background:url(%%anim1%%) 0 -9536px no-repeat}
.md [href$="#emptyinside"]:hover{animation:emptyinside .76s steps(18);animation-fill-mode:forwards}
@keyframes comfortfood{from{background-position:0 -10102px}
to{background-position:0 -8744px}}
.md [href$="#comfortfood"]{height:95px;width:178px;background:url(%%anim2%%) 0 -10102px no-repeat}
.md [href$="#comfortfood"]:hover{animation:comfortfood 1.46s steps(14) infinite}
@keyframes trynottocry{from{background-position:0 -4300px}
to{background-position:0 -2400px}}
.md [href$="#trynottocry"]{height:98px;width:178px;background:url(%%anim6%%) 0 -4300px no-repeat}
.md [href$="#trynottocry"]:hover{animation:trynottocry 2s steps(19);animation-fill-mode:forwards}
@keyframes dekuhype{from{background-position:0 -1232px}
to{background-position:0 0}}
.md [href$="#dekuhype"]{height:110px;width:178px;background:url(%%anim2%%) 0 -1232px no-repeat}
.md [href$="#dekuhype"]:hover{animation:dekuhype .96s steps(11) infinite}
@keyframes emiliaohdear{from{background-position:0 -1744px}
to{background-position:0 -1344px}}
.md [href$="#emiliaohdear"]{height:98px;width:178px;background:url(%%anim2%%) 0 -1744px no-repeat}
.md [href$="#emiliaohdear"]:hover{animation:emiliaohdear .35s steps(4);animation-fill-mode:forwards}
@keyframes hugbear{from{background-position:0 -4344px}
to{background-position:0 -1844px}}
.md [href$="#hugbear"]{height:98px;width:178px;background:url(%%anim2%%) 0 -4344px no-repeat}
.md [href$="#hugbear"]:hover{animation:hugbear 1.25s steps(25);animation-fill-mode:forwards}
@keyframes lolipolice{from{background-position:0 -4944px}
to{background-position:0 -4444px}}
.md [href$="#lolipolice"]{height:98px;width:178px;background:url(%%anim2%%) 0 -4944px no-repeat}
.md [href$="#lolipolice"]:hover{animation:lolipolice .36s steps(5) infinite}
@keyframes mashiroglare{from{background-position:0 -1600px}
to{background-position:0 0}}
.md [href$="#mashiroglare"]{height:98px;width:178px;background:url(%%anim4%%) 0 -1600px no-repeat}
.md [href$="#mashiroglare"]:hover{animation:mashiroglare .68s steps(16);animation-fill-mode:forwards}
@keyframes lwahorror{from{background-position:0 -6944px}
to{background-position:0 -5044px}}
.md [href$="#lwahorror"]{height:98px;width:178px;background:url(%%anim2%%) 0 -6944px no-repeat}
.md [href$="#lwahorror"]:hover{animation:lwahorror 2.0s steps(19);animation-fill-mode:forwards}
@keyframes lwahorror2{from{background-position:0 -8644px}
to{background-position:0 -7044px}}
.md [href$="#lwahorror2"]{height:98px;width:178px;background:url(%%anim2%%) 0 -8644px no-repeat}
.md [href$="#lwahorror2"]:hover{animation:lwahorror2 1.7s steps(16);animation-fill-mode:forwards}
@keyframes salt{from{background-position:0 -2800px}
to{background-position:0 -1700px}}
.md [href$="#salt"]{height:98px;width:178px;background:url(%%anim4%%) 0 -2800px no-repeat}
.md [href$="#salt"]:hover{animation:salt .84s steps(11) infinite}
@keyframes modabuse{from{background-position:0 -1176px}
to{background-position:0 0}}
.md [href$="#modabuse"]{height:145px;width:150px;background:url(%%anim3%%) 0 -1176px no-repeat}
.md [href$="#modabuse"]:hover{animation:modabuse .8s steps(8) infinite}
/** #hisocuck has no keyframe??? **/
.md [href$="#hisocuck"]{height:122px;width:150px;background:url(%%anim3%%) 0 -1447px no-repeat}
.md [href$="#hisocuck"]:hover{background:url(%%anim3%%) 0 -1323px no-repeat}
@keyframes salutegeo{from{background-position:0 -4100px}
to{background-position:0 -2900px}}
.md [href$="#salutegeo"]{height:98px;width:178px;background:url(%%anim4%%) 0 -4100px no-repeat}
.md [href$="#salutegeo"]:hover{animation:salutegeo 1.3s steps(12);animation-fill-mode:forwards}
@keyframes shitposting{from{background-position:0 -6100px}
to{background-position:0 -4200px}}
.md [href$="#shitposting"]{height:98px;width:178px;background:url(%%anim4%%) 0 -6100px no-repeat}
.md [href$="#shitposting"]:hover{animation:shitposting 2.6s steps(19) infinite}
@keyframes squee{from{background-position:0 -7800px}
to{background-position:0 -6200px}}
.md [href$="#squee"]{height:98px;width:178px;background:url(%%anim4%%) 0 -7800px no-repeat}
.md [href$="#squee"]:hover{animation:squee 1.7s steps(16);animation-fill-mode:forwards}
@keyframes terror{from{background-position:0 -2300px}
to{background-position:0 0}}
.md [href$="#terror"]{height:98px;width:178px;background:url(%%anim6%%) 0 -2300px no-repeat}
.md [href$="#terror"]:hover{animation:terror 2.4s steps(23);animation-fill-mode:forwards}
@keyframes awe{from{background-position:0 -4900px}
to{background-position:0 -2800px}}
.md [href$="#awe"]{height:98px;width:178px;background:url(%%anim5%%) 0 -4900px no-repeat}
.md [href$="#awe"]:hover{animation:awe 2.42s steps(21) infinite}
@keyframes wow{from{background-position:0 -2700px}
to{background-position:0 0}}
.md [href$="#wow"]{height:98px;width:178px;background:url(%%anim5%%) 0 -2700px no-repeat}
.md [href$="#wow"]:hover{animation:wow 1.68s steps(27);animation-fill-mode:forwards}
@keyframes nyanpasu{from{background-position:0 -8162px}
to{background-position:0 -4400px}}
.md [href$="#nyanpasu"]{height:169px;width:150px;background:url(%%anim6%%) 0 -8162px no-repeat}
.md [href$="#nyanpasu"]:hover{animation:nyanpasu 2.64s steps(22);animation-fill-mode:forwards}
@keyframes wallpunch{from{background-position:0 -9197px}
to{background-position:0 -8333px}}
.md [href$="#wallpunch"]{height:106px;width:150px;background:url(%%anim6%%) 0 -9197px no-repeat}
.md [href$="#wallpunch"]:hover{animation:wallpunch .9s steps(8);animation-fill-mode:forwards}
@keyframes doggo{from{background-position:0 -1768px}
to{background-position:0 0}}
.md [href$="#doggo"]{height:101px;width:183px;background:url(%%doggo%%) -0px -1768px no-repeat}
.md [href$="#doggo"]:hover{animation:doggo 2.07s steps(17);animation-fill-mode:forwards}
@keyframes headpat{from{background-position:0 -9700px}
to{background-position:0 0}}
.md [href$="#headpat"]{height:98px;width:235px;background:url(%%anim7%%) 0 -9700px no-repeat}
.md [href$="#headpat"]:hover{animation:headpat 7.76s steps(97) infinite}

/** Old Sheet 1**/
.md [href$="#gendo-pls"]{width:171px;height:114px;background-position:0 0px}
.md [href$="#k-on-hug"]{width:180px;height:120px;background-position:0 -114px}
.md [href$="#lewd"]{width:100px;height:150px;background-position:0 -234px}
.md [href$="#nanami-hug"]{width:120px;height:150px;background-position:0 -384px}
.md [href$="#yui-crying"]{width:80px;height:80px;background-position:0 -534px}
.md [href$="#ok"]{width:100px;height:100px;background-position:0 -614px}
.md [href$="#stare"]{width:150px;height:100px;background-position:0 -714px}
.md [href$="#what"]{width:100px;height:80px;background-position:0 -814px}
.md [href$="#gununu"] {width:107px;height:80px;background-position:0 -894px}
.md [href$="#facepalm"]{width:80px;height:80px;background-position:0 -974px}
.md [href$="#nico-heart"]{width:100px;height:80px;background-position:0 -1054px}
.md [href$="#thumbs-up"]{width:120px;height:100px;background-position:0 -1134px}
.md [href$="#kukuku"]{width:100px;height:150px;background-position:0 -1234px}
.md [href$="#gendo-pls"],
.md [href$="#k-on-hug"],
.md [href$="#lewd"],
.md [href$="#nanami-hug"],
.md [href$="#yui-crying"],
.md [href$="#ok"],
.md [href$="#stare"],
.md [href$="#what"],
.md [href$="#gununu"],
.md [href$="#facepalm"],
.md [href$="#nico-heart"],
.md [href$="#thumbs-up"],
.md [href$="#kukuku"] {
	background-image:url(%%OldSheet1%%)
}

/**Old Sheet 2**/
.md [href$="#kotori"]{width:85px;height:89px;background-position:0 0px}
.md [href$="#araragi-1"]{width:100px;height:50px;background-position:0 -89px}
.md [href$="#deadpan"]{width:80px;height:85px;background-position:0 -139px}
.md [href$="#head-tilt"]{width:121px;height:100px;background-position:0 -224px}
.md [href$="#manly-tears"]{width:150px;height:100px;background-position:0 -324px}
.md [href$="#not-raining"]{width:146px;height:100px;background-position:0 -424px}
.md [href$="#ohmygod"]{width:175px;height:100px;background-position:0 -524px}
.md [href$="#shock"]{width:170px;height:100px;background-position:0 -624px}
.md [href$="#heart-thumbs-up"]{width:79px;height:100px;background-position:0 -724px}
.md [href$="#wow-really"]{width:80px;height:85px;background-position:0 -824px}
.md [href$="#mugistronk"]{width:145px;height:150px;background-position:0 -909px}
.md [href$="#kotori"],
.md [href$="#araragi-1"],
.md [href$="#deadpan"],
.md [href$="#head-tilt"],
.md [href$="#manly-tears"],
.md [href$="#not-raining"],
.md [href$="#ohmygod"],
.md [href$="#shock"],
.md [href$="#heart-thumbs-up"],
.md [href$="#wow-really"],
.md [href$="#mugistronk"] {
	background-image:url(%%OldSheet2%%)
}

/** Static Spritesheet 1 **/
.md [href$="#badassmugi"]{background:0 -2922px}
.md [href$="#banjoisahellofadrug"]{background:0 -3022px}
.md [href$="#bearhug"]{background:0 -3122px}
.md [href$="#bearwithme"]{background:0 -3222px}
.md [href$="#biribiricat"]{background:0 -3322px}
.md [href$="#csikon"]{background:0 -3622px}
.md [href$="#elsieqq"]{background:0 -3922px}
.md [href$="#flclawe"]{height:133px!important;background:0 -841px}
.md [href$="#haruhiisnotamused"]{background:0 -4222px}
.md [href$="#hisokaclown"]{background:0 -4422px}
.md [href$="#hanasakueurgh"]{background:0 -4122px}
.md [href$="#jibrilaww"]{background:0 -4622px}
.md [href$="#jibrilfetish"]{background:0 -4722px}
.md [href$="#katoupls"]{background:0 -4922px}
.md [href$="#mechablush"]{background:0 -5222px}
.md [href$="#miiaembarassed"]{background:0 -5422px}
.md [href$="#misakiteehee"]{background:0 -5622px}
.md [href$="#misakiwink"]{background:0 -5722px}
.md [href$="#nononkek"]{background:0 -5822px}
.md [href$="#ohgodwhathaveidone"]{background:0 -6022px}
.md [href$="#smugpoint"]{background:0 -6622px}
.md [href$="#smugshinobu"]{background:0 -6722px}
.md [href$="#SPORTS"]{background:0 -6922px}
.md [href$="#whowouldathunkit"]{background:0 -7822px}
.md [href$="#yandereyuno"]{background:0 -8022px}
.md [href$="#cup2"]{background:0 -3722px}
.md [href$="#annoyedkirito"]{height:113px!important;background:0 -2472px}
.md [href$="#bestiathumbsup"]{height:133px!important;background:0 -706px}
.md [href$="#crazedlaugh"]{height:119px!important;background:0 -1879px}
.md [href$="#cup1"]{height:124px!important;background:0 -1508px}
.md [href$="#gintamaspillage"]{height:129px!important;background:0 -1377px}
.md [href$="#hunchedover"]{height:141px!important;background:0 -144px}
.md [href$="#hypeoverload"]{width:125px!important;height:150px!important;background:0 -8122px}
.md [href$="#infernocopu"]{width:125px!important;height:123px!important;background:0 -8274px}
.md [href$="#niatilt"]{height:114px!important;background:0 -2704px}
.md [href$="#nosepick"]{height:116px!important;background:0 -2119px}
.md [href$="#mug1"]{height:131px!important;background:0 -1111px}
.md [href$="#mug3"]{height:131px!important;background:0 -1244px}
.md [href$="#badassmugi"],
.md [href$="#banjoisahellofadrug"],
.md [href$="#bearhug"],
.md [href$="#bearwithme"],
.md [href$="#biribiricat"],
.md [href$="#csikon"],
.md [href$="#elsieqq"],
.md [href$="#haruhiisnotamused"],
.md [href$="#hisokaclown"],
.md [href$="#hanasakueurgh"],
.md [href$="#jibrilaww"],
.md [href$="#jibrilfetish"],
.md [href$="#katoupls"],
.md [href$="#mechablush"],
.md [href$="#miiaembarassed"],
.md [href$="#misakiteehee"],
.md [href$="#misakiwink"],
.md [href$="#nononkek"],
.md [href$="#ohgodwhathaveidone"],
.md [href$="#smugpoint"],
.md [href$="#smugshinobu"],
.md [href$="#SPORTS"],
.md [href$="#whowouldathunkit"],
.md [href$="#yandereyuno"],
.md [href$="#cup2"],
.md [href$="#annoyedkirito"],
.md [href$="#bestiathumbsup"],
.md [href$="#flclawe"],
.md [href$="#crazedlaugh"],
.md [href$="#cup1"],
.md [href$="#gintamaspillage"],
.md [href$="#hunchedover"],
.md [href$="#hypeoverload"],
.md [href$="#infernocopu"],
.md [href$="#niatilt"],
.md [href$="#nosepick"],
.md [href$="#mug1"],
.md [href$="#mug3"] {
	background-image:url(%%StaticSpriteSheet1%%);width:178px;height:98px
}

/** Static Spritesheet 2 **/
.md [href$="#akyuusqueel"],
.md [href$="#arakawascream"],
.md [href$="#asunanotamused"],
.md [href$="#barakamonnotcool"],
.md [href$="#bestiacheckyourprivilage"],
.md [href$="#chiyomad"],
.md [href$="#comewithmeifyouwanttobebestgirl"],
.md [href$="#crazyhatgirlexcited"],
.md [href$="#disbelief"],
.md [href$="#dontdometh"],
.md [href$="#duckhue"],
.md [href$="#embarassedisla"],
.md [href$="#gintamacrushed"],
.md [href$="#gintamasunlight"],
.md [href$="#gintamathispleasesme"],
.md [href$="#happypoi"],
.md [href$="#izananotthisshitagain"],
.md [href$="#katoupout"],
.md [href$="#nocomment"],
.md [href$="#kumikouninterested"],
.md [href$="#kyonfacepalm"],
.md [href$="#maidshock"],
.md [href$="#marikalewd"],
.md [href$="#mug2"],
.md [href$="#nichijouqq"],
.md [href$="#rengehype"],
.md [href$="#scaredmio"],
.md [href$="#sheerdisgust"],
.md [href$="#smugillya"],
.md [href$="#smuglancer"],
.md [href$="#thoughtful"],
.md [href$="#trollarcher"],
.md [href$="#uglycry"],
.md [href$="#vashheadscratch"],
.md [href$="#WRYYY"],
.md [href$="#yuruyuriapprove"],
.md [href$="#happydera"],
.md [href$="#holdme"],
.md [href$="#misakaheh"],
.md [href$="#ohnoudidnt"],
.md [href$="#teehee"],
.md [href$="#tiredfate"],
.md [href$="#chitogheh"] {
	background-image:url(%%StaticSpriteSheet2%%);width:178px;height:98px
}
.md [href$="#akyuusqueel"]{width:129px;height:121px;background-position:0 -8621px}
.md [href$="#arakawascream"]{width:143px;height:117px;background-position:0 -7733px}
.md [href$="#asunanotamused"]{width:125px;height:118px;background-position:0 -10136px}
.md [href$="#barakamonnotcool"]{background-position:0 -400px}
.md [href$="#bestiacheckyourprivilage"]{width:123px;height:106px;background-position:0 -10615px}
.md [href$="#chiyomad"]{background-position:0 -700px}
.md [href$="#comewithmeifyouwanttobebestgirl"]{background-position:0 -800px}
.md [href$="#crazyhatgirlexcited"]{background-position:0 -1000px}
.md [href$="#disbelief"]{width:125px;height:119px;background-position:0 -10015px}
.md [href$="#dontdometh"]{width:143px;height:96px;background-position:0 -8410px}
.md [href$="#duckhue"]{width:143px;height:122px;background-position:0 -7485px}
.md [href$="#embarassedisla"]{background-position:0 -1100px}
.md [href$="#gintamacrushed"]{background-position:0 -1600px}
.md [href$="#gintamasunlight"]{background-position:0 -2000px}
.md [href$="#gintamathispleasesme"]{width:143px;height:141px;background-position:0 -6403px}
.md [href$="#happypoi"]{width:143px;height:142px;background-position:0 -6259px}
.md [href$="#izananotthisshitagain"]{width:125px;height:135px;background-position:0 -9616px}
.md [href$="#katoupout"]{background-position:0 -2300px}
.md [href$="#nocomment"]{background-position:0 -2400px}
.md [href$="#kumikouninterested"]{width:125px;height:140px;background-position:0 -9336px}
.md [href$="#kyonfacepalm"]{background-position:0 -2500px}
.md [href$="#maidshock"]{width:107px;height:106px;background-position:0 -10978px}
.md [href$="#marikalewd"]{width:125px;height:157px;background-position:0 -8864px}
.md [href$="#mug2"]{width:143px;height:105px;background-position:0 -8198px}
.md [href$="#nichijouqq"]{width:123px;height:118px;background-position:0 -8744px}
.md [href$="#rengehype"]{background-position:0 -3000px}
.md [href$="#scaredmio"]{width:123px;height:154px;background-position:0 -10822px}
.md [href$="#sheerdisgust"]{width:143px;height:158px;background-position:0 -6097px}
.md [href$="#smugillya"]{width:142px;height:128px;background-position:0 -7228px}
.md [href$="#smuglancer"]{width:143px;height:122px;background-position:0 -7609px}
.md [href$="#thoughtful"]{width:143px;height:114px;background-position:0 -7852px}
.md [href$="#trollarcher"]{width:125px;height:154px;background-position:0 -9180px}
.md [href$="#uglycry"]{background-position:0 -4000px}
.md [href$="#vashheadscratch"]{width:143px;height:103px;background-position:0 -8305px}
.md [href$="#WRYYY"]{background-position:0 -4100px}
.md [href$="#yuruyuriapprove"]{background-position:0 -4400px}
.md [href$="#happydera"]{background-position:0 -4500px}
.md [href$="#holdme"]{background-position:0 -4600px}
.md [href$="#misakaheh"]{background-position:0 -4700px}
.md [href$="#ohnoudidnt"]{background-position:0 -4800px}
.md [href$="#teehee"]{width:155px;height:122px;background-position:0 -5408px}
.md [href$="#tiredfate"]{background-position:0 -5200px}
.md [href$="#chitogheh"]{background-position:0 0}

/** Cream Soda Sheet 1 **/
.md [href$="#amurodealwithit"]{background:0 -323px}
.md [href$="#antabaka"]{background:0 -569px}
.md [href$="#badtaste"]{background:0 -815px}
.md [href$="#brokenkokoro"]{background:0 -1061px}
.md [href$="#calmdown"]{background:0 -1184px}
.md [href$="#chinosmirk"]{background:0 -1307px}
.md [href$="#concealedexcitement"]{background:0 -1430px}
.md [href$="#cup3"]{background:0 -1553px}
.md [href$="#cup6"]{background:0 -1676px}
.md [href$="#didyouseriouslyjustsaythat"]{background:0 -1799px}
.md [href$="#displeasedasuka"]{background:0 -1922px}
.md [href$="#edneedsdis"]{background:0 -2045px}
.md [href$="#exciteutawarerumono"]{background:0 -2291px}
.md [href$="#faito"]{background:0 -2414px}
.md [href$="#forbiddenlove"]{background:0 -2537px}
.md [href$="#ginapproves"]{background:0 -2660px}
.md [href$="#goblet1"]{background:0 -2783px}
.md [href$="#happysaitama"]{background:0 -3029px}
.md [href$="#helmetgril"]{background:0 -3275px}
.md [href$="#howcouldyou"]{background:0 -3398px}
.md [href$="#igiveup"]{background:0 -3521px}
.md [href$="#ilovethiskindofshit"]{background:0 -3767px}
.md [href$="#juice1"]{background:0 -3890px}
.md [href$="#konosubawot"]{width:129px!important;height:167px!important;background:0 -0px}
.md [href$="#konosubawot2"]{width:129px!important;height:152px!important;background:0 -169px}
.md [href$="#kukuku2"]{background:0 -4013px}
.md [href$="#kumikolook"]{background:0 -4136px}
.md [href$="#kumikotears"]{background:0 -4259px}
.md [href$="#miyamoriunimpressed"]{background:0 -4874px}
.md [href$="#mug4"]{background:0 -5120px}
.md [href$="#mug5"]{background:0 -5243px}
.md [href$="#mug7"]{background:0 -5366px}
.md [href$="#noice"]{background:0 -5612px}
.md [href$="#notaccordingtokeikaku"]{background:0 -5735px}
.md [href$="#oooreally"]{background:0 -6104px}
.md [href$="#osomatsurage"]{background:0 -6227px}
.md [href$="#papithumbsup"]{background:0 -6350px}
.md [href$="#pleasetellmemore"]{width:129px!important;height:119px!important;background:0 -6596px}
.md [href$="#psh-mongrels"]{background:0 -6719px}
.md [href$="#rinkek"]{background:0 -6842px}
.md [href$="#saberawe"]{width:106px!important;height:137px!important;background:0 -9142px}
.md [href$="#saitamadeathstare"]{background:0 -7088px}
.md [href$="#salute"]{background:0 -7211px}
.md [href$="#schemingsaten"]{background:0 -7334px}
.md [href$="#shinjimug"]{background:0 -7457px}
.md [href$="#smugasuna"]{background:0 -7703px}
.md [href$="#spookyglasses"]{background:0 -7826px}
.md [href$="#tamakoapple"]{background:0 -7949px}
.md [href$="#tearsofabestgirl"]{background:0 -8072px}
.md [href$="#thisisfine"]{width:129px!important;height:98px!important;background:0 -9041px}
.md [href$="#uglycry"]{background:0 -8195px}
.md [href$="#whatisthisguydoing"]{background:0 -8318px}
.md [href$="#yuishrug"]{background:0 -8564px}
.md [href$="#yunosunglasses"]{width:105px!important;height:121px!important;background:0 -9281px}
.md [href$="#amurodealwithit"],
.md [href$="#antabaka"],
.md [href$="#badtaste"],
.md [href$="#brokenkokoro"],
.md [href$="#calmdown"],
.md [href$="#chinosmirk"],
.md [href$="#concealedexcitement"],
.md [href$="#cup3"],
.md [href$="#cup6"],
.md [href$="#didyouseriouslyjustsaythat"],
.md [href$="#displeasedasuka"],
.md [href$="#edneedsdis"],
.md [href$="#exciteutawarerumono"],
.md [href$="#faito"],
.md [href$="#forbiddenlove"],
.md [href$="#ginapproves"],
.md [href$="#goblet1"],
.md [href$="#happysaitama"],
.md [href$="#helmetgril"],
.md [href$="#howcouldyou"],
.md [href$="#igiveup"],
.md [href$="#ilovethiskindofshit"],
.md [href$="#juice1"],
.md [href$="#konosubawot"],
.md [href$="#konosubawot2"],
.md [href$="#kukuku2"],
.md [href$="#kumikolook"],
.md [href$="#kumikotears"],
.md [href$="#miyamoriunimpressed"],
.md [href$="#mug4"],
.md [href$="#mug5"],
.md [href$="#mug7"],
.md [href$="#noice"],
.md [href$="#notaccordingtokeikaku"],
.md [href$="#oooreally"],
.md [href$="#osomatsurage"],
.md [href$="#papithumbsup"],
.md [href$="#pleasetellmemore"],
.md [href$="#psh-mongrels"],
.md [href$="#rinkek"],
.md [href$="#saberawe"],
.md [href$="#saitamadeathstare"],
.md [href$="#salute"],
.md [href$="#schemingsaten"],
.md [href$="#shinjimug"],
.md [href$="#smugasuna"],
.md [href$="#spookyglasses"],
.md [href$="#tamakoapple"],
.md [href$="#tearsofabestgirl"],
.md [href$="#thisisfine"],
.md [href$="#uglycry"],
.md [href$="#whatisthisguydoing"],
.md [href$="#yuishrug"],
.md [href$="#yunosunglasses"] {
	background-image:url(%%CreamSodaSheet%%);width:129px;height:121px
}

/** Root Beer **/
.md [href$="#annoyedmayaka"]{background:0 -0px}
.md [href$="#annoyedsaber"]{background:0 -100px}
.md [href$="#banhammer"]{background:0 -200px}
.md [href$="#bitchplease"]{background:0 -400px}
.md [href$="#cheekygahara"]{background:0 -700px}
.md [href$="#crumblingdespair"]{background:0 -900px}
.md [href$="#cup4"]{background:0 -1000px}
.md [href$="#cup5"]{background:0 -1100px}
.md [href$="#delicioustears"]{background:0 -1200px}
.md [href$="#donewiththisshit"]{background:0 -1400px}
.md [href$="#firstthinginthemorning"]{background:0 -1600px}
.md [href$="#fuckyou"]{background:0 -1800px}
.md [href$="#giveitback"]{background:0 -2000px}
.md [href$="#glasses-push"]{background:0 -2100px}
.md [href$="#hackadollthumbsup"]{background:0 -2200px}
.md [href$="#healthypasstimes"]{background:0 -2300px}
.md [href$="#hououinseesit"]{background:0 -2500px}
.md [href$="#justasplanned"]{background:0 -2700px}
.md [href$="#kaorusmile"]{background:0 -2800px}
.md [href$="#keikaku"]{background:0 -2900px}
.md [href$="#killuadisgust"]{width:143px!important;height:140px!important;background:0 -8942px}
.md [href$="#konodioda"]{background:0 -3000px}
.md [href$="#kotourashock"]{background:0 -3100px}
.md [href$="#kurokokek"]{background:0 -3300px}
.md [href$="#labmembernumber009"]{background:0 -3400px}
.md [href$="#lovenectar"]{background:0 -3600px}
.md [href$="#meguminthumbsup"]{background:0 -3800px}
.md [href$="#minoridenied"]{background:0 -3900px}
.md [href$="#mitsukishock"]{background:0 -4000px}
.md [href$="#mug6"]{background:0 -4100px}
.md [href$="#overwhelmed"]{background:0 -4400px}
.md [href$="#peace"]{background:0 -4500px}
.md [href$="#plebgetawayfromme"]{background:0 -4600px}
.md [href$="#poltears"]{background:0 -4700px}
.md [href$="#quality"]{background:0 -4800px}
.md [href$="#recoil"]{background:0 -4900px}
.md [href$="#saehug"]{background:0 -5000px}
.md [href$="#saesmile"]{background:0 -5100px}
.md [href$="#sciencebringspeopletogether"]{width:176px!important;height:98px!important;background:0 -5200px}
.md [href$="#schwing"]{background:0 -5300px}
.md [href$="#shatteredsaten"]{background:0 -5400px}
.md [href$="#shirayukidetermined"]{background:0 -5500px}
.md [href$="#shirayukidizzyblush"]{background:0 -5600px}
.md [href$="#shirayukidrunk"]{background:0 -5700px}
.md [href$="#shirayukieavesdrop"]{background:0 -5800px}
.md [href$="#shirayukifuckinreally"]{background:0 -5900px}
.md [href$="#shirayukismile"]{background:0 -6000px}
.md [href$="#smughaikyuu"]{background:0 -6300px}
.md [href$="#smugobi"]{background:0 -6400px}
.md [href$="#takaradasalute"]{background:0 -6500px}
.md [href$="#takasakiapproves"]{background:0 -6600px}
.md [href$="#thinkingtoohard"]{background:0 -6800px}
.md [href$="#TOMODA"]{background:0 -7000px}
.md [href$="#toradorable"]{background:0 -7100px}
.md [href$="#toradorasalute"]{background:0 -7200px}
.md [href$="#triggeredkillua"]{background:0 -7300px}
.md [href$="#trollnui"]{background:0 -7400px}
.md [href$="#utahapraises"]{background:0 -7700px}
.md [href$="#waah"]{background:0 -7900px}
.md [href$="#watashihasdeclined"]{background:0 -8000px}
.md [href$="#watashiworried"]{background:0 -8100px}
.md [href$="#whatamireading"]{background:0 -8200px}
.md [href$="#annoyedmayaka"],
.md [href$="#annoyedsaber"],
.md [href$="#banhammer"],
.md [href$="#bitchplease"],
.md [href$="#cheekygahara"],
.md [href$="#crumblingdespair"],
.md [href$="#cup4"],
.md [href$="#cup5"],
.md [href$="#delicioustears"],
.md [href$="#donewiththisshit"],
.md [href$="#firstthinginthemorning"],
.md [href$="#fuckyou"],
.md [href$="#giveitback"],
.md [href$="#glasses-push"],
.md [href$="#hackadollthumbsup"],
.md [href$="#healthypasstimes"],
.md [href$="#hououinseesit"],
.md [href$="#justasplanned"],
.md [href$="#kaorusmile"],
.md [href$="#keikaku"],
.md [href$="#killuadisgust"],
.md [href$="#konodioda"],
.md [href$="#kotourashock"],
.md [href$="#kurokokek"],
.md [href$="#labmembernumber009"],
.md [href$="#lovenectar"],
.md [href$="#meguminthumbsup"],
.md [href$="#minoridenied"],
.md [href$="#mitsukishock"],
.md [href$="#mug6"],
.md [href$="#overwhelmed"],
.md [href$="#peace"],
.md [href$="#plebgetawayfromme"],
.md [href$="#poltears"],
.md [href$="#quality"],
.md [href$="#recoil"],
.md [href$="#saehug"],
.md [href$="#saesmile"],
.md [href$="#sciencebringspeopletogether"],
.md [href$="#schwing"],
.md [href$="#shatteredsaten"],
.md [href$="#shirayukidetermined"],
.md [href$="#shirayukidizzyblush"],
.md [href$="#shirayukidrunk"],
.md [href$="#shirayukieavesdrop"],
.md [href$="#shirayukifuckinreally"],
.md [href$="#shirayukismile"],
.md [href$="#smughaikyuu"],
.md [href$="#smugobi"],
.md [href$="#takaradasalute"],
.md [href$="#takasakiapproves"],
.md [href$="#thinkingtoohard"],
.md [href$="#TOMODA"],
.md [href$="#toradorable"],
.md [href$="#toradorasalute"],
.md [href$="#triggeredkillua"],
.md [href$="#trollnui"],
.md [href$="#utahapraises"],
.md [href$="#waah"],
.md [href$="#watashihasdeclined"],
.md [href$="#watashiworried"],
.md [href$="#whatamireading"] {
	background-image:url(%%RootBeerSheet%%);width:178px;height:98px
}

/** Lenin Sheet 2 **/
.md [href$="#konosubot"]{width:128px;height:151px;background:-166px -457px}
.md [href$="#lewdbot"]{width:151px;height:148px;background:0 -5px}
.md [href$="#hardtruthbot"]{width:151px;height:148px;background:0 -157px}
.md [href$="#blushubot"]{width:154px;height:148px;background:0 -309px}
.md [href$="#yanderebot"]{width:128px;height:148px;background:0 -461px}
.md [href$="#bot-chan"]{width:120px;height:148px;background:-153px -5px}
.md [href$="#heartbot"]{width:113px;height:148px;background:-160px -157px}
.md [href$="#konosubot"],
.md [href$="#lewdbot"],
.md [href$="#hardtruthbot"],
.md [href$="#blushubot"],
.md [href$="#yanderebot"],
.md [href$="#bot-chan"],
.md [href$="#heartbot"] {
	background-image:url(%%leninadesheet2%%)
}

/** STAT 1 **/
.md [href$="#adminsdidwhat"]{background:-0px -845px}
.md [href$="#airfist"]{background:-0px -945px}
.md [href$="#arresteddevelopment"]{background:-0px -1045px}
.md [href$="#comfy"]{background:-0px -1145px}
.md [href$="#saikikek"]{background:-0px -1245px}
.md [href$="#cooresto"]{background:-0px -1345px}
.md [href$="#ero"]{background:-0px -1445px}
.md [href$="#everythingisfine"]{background:-0px -1545px}
.md [href$="#frockychou"]{background:-0px -1645px}
.md [href$="#fujostare"]{background:-0px -1745px}
.md [href$="#gabdisgust"]{background:-0px -1845px}
.md [href$="#happykaoru"]{background:-0px -1945px}
.md [href$="#KUSOTTARE"]{background:-0px -2045px}
.md [href$="#mmmmyrgh"]{background:-0px -2145px}
.md [href$="#naziloli"]{background:-0px -2245px}
.md [href$="#mangaka"]{background:-0px -2345px}
.md [href$="#ohfuck"]{background:-0px -2445px}
.md [href$="#ohshit"]{background:-0px -2545px}
.md [href$="#ok_hand"]{background:-0px -2645px}
.md [href$="#peacepeace"]{background:-0px -2745px}
.md [href$="#protest"]{background:-0px -2845px}
.md [href$="#ptsd"]{background:-0px -2945px}
.md [href$="#sadholo"]{background:-0px -3045px}
.md [href$="#shh"]{background:-0px -3145px}
.md [href$="#shhbabe"]{background:-0px -3245px}
.md [href$="#sleepingcutie"]{background:-0px -3345px}
.md [href$="#whatdidijustread"]{background:-0px -3445px}
.md [href$="#wideeyed"]{background:-0px -3545px}
.md [href$="#nottodisushittoagen"]{background:-0px -744px;height:101px!important}
.md [href$="#megubeer"]{background:-0px -642px;height:102px!important}
.md [href$="#instillfear"]{background:-0px -436px;height:103px!important}
.md [href$="#rec"]{background:-0px -539px;height:103px!important}
.md [href$="#sweating"]{background:-0px -331px;height:105px!important}
.md [href$="#teekyuuhype"]{background:-0px -224px;height:107px!important}
.md [href$="#whisperwhisper"]{background:-0px -116px;height:108px!important}
.md [href$="#getout"]{background:-0px -0px;height:116px!important}
.md [href$="#adminsdidwhat"],
.md [href$="#airfist"],
.md [href$="#arresteddevelopment"],
.md [href$="#comfy"],
.md [href$="#saikikek"],
.md [href$="#cooresto"],
.md [href$="#ero"],
.md [href$="#everythingisfine"],
.md [href$="#frockychou"],
.md [href$="#fujostare"],
.md [href$="#gabdisgust"],
.md [href$="#happykaoru"],
.md [href$="#KUSOTTARE"],
.md [href$="#mmmmyrgh"],
.md [href$="#naziloli"],
.md [href$="#mangaka"],
.md [href$="#ohfuck"],
.md [href$="#ohshit"],
.md [href$="#ok_hand"],
.md [href$="#peacepeace"],
.md [href$="#protest"],
.md [href$="#ptsd"],
.md [href$="#sadholo"],
.md [href$="#shh"],
.md [href$="#shhbabe"],
.md [href$="#sleepingcutie"],
.md [href$="#whatdidijustread"],
.md [href$="#wideeyed"],
.md [href$="#nottodisushittoagen"],
.md [href$="#megubeer"],
.md [href$="#instillfear"],
.md [href$="#rec"],
.md [href$="#sweating"],
.md [href$="#teekyuuhype"],
.md [href$="#whisperwhisper"],
.md [href$="#getout"] {
	background-image:url(%%stat1%%);width:178px;height:100px
}

/** STAT 2**/
.md [href$="#annoyedkiki"]{background:-0px -4989px;height:110px!important}
.md [href$="#assman"]{background:-0px -2715px;height:128px!important}
.md [href$="#biiru"]{background:-0px -1909px;height:138px!important}
.md [href$="#blindinglight"]{background:-0px -614px;height:148px!important}
.md [href$="#cantbehelped"]{background:-0px -3475px;height:124px!important}
.md [href$="#cateyes"]{background:-0px -6834px;width:129px!important;height:158px!important}
.md [href$="#cup7"]{background:-0px -314px;height:150px!important}
.md [href$="#cup8"]{background:-0px -7892px;width:129px!important;height:144px!important}
.md [href$="#cup9"]{background:-0px -4767px;height:111px!important}
.md [href$="#datass"]{background:-0px -3841px;height:119px!important}
.md [href$="#dejected"]{background:-0px -1054px;height:145px!important}
.md [href$="#dubs"]{background:-0px -7147px;width:129px!important;height:152px!important}
.md [href$="#eheheh"]{background:-0px -5422px;height:102px!important}
.md [href$="#etotamadunno"]{background:-0px -762px;height:146px!important}
.md [href$="#eyythisguy"]{background:-0px -2453px;height:133px!important}
.md [href$="#feelingloved"]{background:-0px -2971px;height:127px!important}
.md [href$="#fingertwirl"]{background:-0px -6006px;width:129px!important;height:172px!important}
.md [href$="#fujoship"]{background:-0px -4078px}
.md [href$="#girlishploy"]{background:-0px -5524px;height:102px!important}
.md [href$="#happyrem"]{background:-0px -3098px;height:126px!important}
.md [href$="#hellopolice"]{background:-0px -5728px;height:100px!important}
.md [href$="#illyastare"]{background:-0px -1486px;height:142px!important}
.md [href$="#judgesucy"]{background:-0px -4194px}
.md [href$="#kannathumbs"]{background:-0px -0px;height:162px!important}
.md [href$="#kanyehidouyo"]{background:-0px -7747px;width:129px!important;height:145px!important}
.md [href$="#killitwithfire"]{background:-0px -3960px;height:118px!important}
.md [href$="#kms"]{background:-0px -5318px;height:104px!important}
.md [href$="#konhug"]{background:-0px -1343px;height:143px!important}
.md [href$="#konosubawot3"]{background:-0px -7599px;width:129px!important;height:148px!important}
.md [href$="#lewdgyaru"]{background:-0px -4655px;height:112px!important}
.md [href$="#lifeishard"]{background:-0px -464px;height:150px!important}
.md [href$="#loli_ok"]{background:-0px -2319px;height:134px!important}
.md [href$="#loliwave"]{background:-0px -6178px;width:129px!important;height:168px!important}
.md [href$="#makicry"]{background:-0px -7450px;width:129px!important;height:149px!important}
.md [href$="#megushock"]{background:-0px -1199px;height:144px!important}
.md [href$="#mindblank"]{background:-0px -3350px;height:125px!important}
.md [href$="#modsalute"]{background:-0px -3224px;height:126px!important}
.md [href$="#morethanonewaifu"]{background:-0px -5209px;height:109px!important}
.md [href$="#mug10"]{background:-0px -6992px;width:129px!important;height:155px!important}
.md [href$="#mug8"]{background:-0px -1628px;height:142px!important}
.md [href$="#mug9"]{background:-0px -5828px;width:129px!important;height:178px!important}
.md [href$="#nerr"]{background:-0px -3599px;height:122px!important}
.md [href$="#nichijouthumbs"]{background:-0px -2047px;height:137px!important}
.md [href$="#nicoheart"]{background:-0px -2586px;height:129px!important}
.md [href$="#nicoisdone"]{background:-0px -7299px;width:129px!important;height:151px!important}
.md [href$="#niconoo"]{background:-0px -5626px;height:102px!important}
.md [href$="#nosenpai"]{background:-0px -162px;height:152px!important}
.md [href$="#ohdear"]{background:-0px -6675px;width:129px!important;height:159px!important}
.md [href$="#selfcontrol"]{background:-0px -4310px}
.md [href$="#sideeyes"]{background:-0px -6514px;width:129px!important;height:161px!important}
.md [href$="#smugrose"]{background:-0px -4878px;height:111px!important}
.md [href$="#sowwy"]{background:-0px -908px;height:146px!important}
.md [href$="#surprisedhifumi"]{background:-0px -3721px;height:120px!important}
.md [href$="#taigaheadache"]{background:-0px -4426px}
.md [href$="#tomato"]{background:-0px -2184px;height:135px!important}
.md [href$="#towel"]{background:-0px -6346px;width:129px!important;height:168px!important}
.md [href$="#urarahype"]{background:-0px -1770px;height:139px!important}
.md [href$="#usamiwink"]{background:-0px -5099px;height:110px!important}
.md [href$="#uwaa"]{background:-0px -4542px;height:113px!important}
.md [href$="#zetsuboushta"]{background:-0px -2843px;height:128px!important}
.md [href$="#cup8"],
.md [href$="#kanyehidouyo"],
.md [href$="#konosubawot3"],
.md [href$="#makicry"],
.md [href$="#nicoisdone"],
.md [href$="#dubs"],
.md [href$="#mug10"],
.md [href$="#cateyes"],
.md [href$="#ohdear"],
.md [href$="#sideeyes"],
.md [href$="#loliwave"],
.md [href$="#towel"],
.md [href$="#fingertwirl"],
.md [href$="#mug9"],
.md [href$="#hellopolice"],
.md [href$="#eheheh"],
.md [href$="#girlishploy"],
.md [href$="#niconoo"],
.md [href$="#kms"],
.md [href$="#morethanonewaifu"],
.md [href$="#annoyedkiki"],
.md [href$="#usamiwink"],
.md [href$="#cup9"],
.md [href$="#smugrose"],
.md [href$="#lewdgyaru"],
.md [href$="#uwaa"],
.md [href$="#fujoship"],
.md [href$="#judgesucy"],
.md [href$="#selfcontrol"],
.md [href$="#taigaheadache"],
.md [href$="#killitwithfire"],
.md [href$="#datass"],
.md [href$="#surprisedhifumi"],
.md [href$="#nerr"],
.md [href$="#cantbehelped"],
.md [href$="#mindblank"],
.md [href$="#happyrem"],
.md [href$="#modsalute"],
.md [href$="#feelingloved"],
.md [href$="#assman"],
.md [href$="#zetsuboushta"],
.md [href$="#nicoheart"],
.md [href$="#eyythisguy"],
.md [href$="#loli_ok"],
.md [href$="#tomato"],
.md [href$="#nichijouthumbs"],
.md [href$="#biiru"],
.md [href$="#urarahype"],
.md [href$="#illyastare"],
.md [href$="#mug8"],
.md [href$="#konhug"],
.md [href$="#megushock"],
.md [href$="#dejected"],
.md [href$="#etotamadunno"],
.md [href$="#sowwy"],
.md [href$="#blindinglight"],
.md [href$="#cup7"],
.md [href$="#lifeishard"],
.md [href$="#nosenpai"],
.md [href$="#kannathumbs"] {
	background-image:url(%%stat2%%);width:150px;height:116px
}<|MERGE_RESOLUTION|>--- conflicted
+++ resolved
@@ -1,6 +1,3 @@
-<<<<<<< HEAD
-/* just want to push this branch to staging for a quick sec */
-=======
 /*!
  * /r/anime stylesheet
  * maintained by /u/geo1088
@@ -8,7 +5,6 @@
  * public domain
  */
 
->>>>>>> ebd8f937
 .author[href$="/-momoyome-"]:after{color:#f00000;content:" fujoshi~"}
 .author[href$="/-Niernen"]:after,
 .author[href$="/-Niernen"]:before{content:"-"}
@@ -1381,7 +1377,7 @@
   color: #FFF;
   background: #557eb8;
   top: -2px;
-  box-shadow: 0 5px 10px rgba(0, 0, 0, 0.2); 
+  box-shadow: 0 5px 10px rgba(0, 0, 0, 0.2);
 }
 .side [href*="discord.gg"]:before {
   content: "";
@@ -1492,7 +1488,7 @@
  * I can't think of a single case right now when it would be a good
  * idea to fix this system instead of rewriting it or just moving to
  * whatever the redesign has.
- * 
+ *
  * Also, it's probably at least 2013. Did you ever take that trip
  * to Iceland?
  */
